/**
 * The contents of this file are subject to the OpenMRS Public License
 * Version 1.0 (the "License"); you may not use this file except in
 * compliance with the License. You may obtain a copy of the License at
 * http://license.openmrs.org
 *
 * Software distributed under the License is distributed on an "AS IS"
 * basis, WITHOUT WARRANTY OF ANY KIND, either express or implied. See the
 * License for the specific language governing rights and limitations
 * under the License.
 *
 * Copyright (C) OpenMRS, LLC.  All Rights Reserved.
 */
package org.openmrs.api;

<<<<<<< HEAD
import java.util.Calendar;
import java.util.Date;
import java.util.List;
=======
import static org.hamcrest.Matchers.contains;
import static org.hamcrest.Matchers.containsInAnyOrder;
import static org.hamcrest.Matchers.empty;
import static org.hamcrest.Matchers.hasItems;
import static org.hamcrest.Matchers.is;
import static org.hamcrest.Matchers.nullValue;
import static org.junit.Assert.assertEquals;
import static org.junit.Assert.assertFalse;
import static org.junit.Assert.assertNotEquals;
import static org.junit.Assert.assertNotNull;
import static org.junit.Assert.assertNull;
import static org.junit.Assert.assertThat;
import static org.junit.Assert.assertTrue;
import static org.openmrs.test.OpenmrsMatchers.hasId;
import static org.openmrs.test.TestUtil.containsId;

import java.util.ArrayList;
import java.util.Calendar;
import java.util.Date;
import java.util.HashSet;
import java.util.List;
import java.util.Locale;
import java.util.Set;
>>>>>>> 0dc65364

import org.junit.Assert;
import org.junit.Before;
import org.junit.Rule;
import org.junit.Test;
<<<<<<< HEAD
import org.openmrs.Concept;
import org.openmrs.DrugOrder;
=======
import org.junit.rules.ExpectedException;
import org.openmrs.CareSetting;
import org.openmrs.Concept;
import org.openmrs.ConceptClass;
import org.openmrs.ConceptName;
import org.openmrs.Drug;
import org.openmrs.DrugOrder;
import org.openmrs.Encounter;
import org.openmrs.GlobalProperty;
>>>>>>> 0dc65364
import org.openmrs.Obs;
import org.openmrs.Order;
import org.openmrs.Order.Action;
import org.openmrs.OrderFrequency;
import org.openmrs.OrderType;
import org.openmrs.Patient;
<<<<<<< HEAD
import org.openmrs.api.OrderService.ORDER_STATUS;
=======
import org.openmrs.Provider;
import org.openmrs.TestOrder;
>>>>>>> 0dc65364
import org.openmrs.api.context.Context;
import org.openmrs.order.OrderUtil;
import org.openmrs.order.OrderUtilTest;
import org.openmrs.orders.TimestampOrderNumberGenerator;
import org.openmrs.test.BaseContextSensitiveTest;
import org.openmrs.test.TestUtil;
import org.openmrs.test.Verifies;
import org.openmrs.util.OpenmrsConstants;
import org.openmrs.util.PrivilegeConstants;

/**
 * TODO clean up and test all methods in OrderService
 */
public class OrderServiceTest extends BaseContextSensitiveTest {
	
<<<<<<< HEAD
	protected static final String DRUG_ORDERS_DATASET_XML = "org/openmrs/api/include/OrderServiceTest-drugOrdersList.xml";
	
	protected static final String ORDERS_DATASET_XML = "org/openmrs/api/include/OrderServiceTest-ordersList.xml";
	
	protected static final String OBS_THAT_REFERENCE_DATASET_XML = "org/openmrs/api/include/OrderServiceTest-deleteObsThatReference.xml";
=======
	private static final String OTHER_ORDER_FREQUENCIES_XML = "org/openmrs/api/include/OrderServiceTest-otherOrderFrequencies.xml";
	
	private ConceptService conceptService;
	
	private OrderService orderService;
	
	private PatientService patientService;
	
	private EncounterService encounterService;
	
	private ProviderService providerService;
	
	private AdministrationService adminService;
	
	@Rule
	public ExpectedException expectedException = ExpectedException.none();
	
	private class SomeTestOrder extends TestOrder {}
	
	@Before
	public void setup() {
		if (orderService == null) {
			orderService = Context.getOrderService();
		}
		if (patientService == null) {
			patientService = Context.getPatientService();
		}
		
		if (conceptService == null) {
			conceptService = Context.getConceptService();
		}
		
		if (encounterService == null) {
			encounterService = Context.getEncounterService();
		}
		if (providerService == null) {
			providerService = Context.getProviderService();
		}
		if (adminService == null) {
			adminService = Context.getAdministrationService();
		}
	}
>>>>>>> 0dc65364
	
	/**
	 * @see {@link OrderService#saveOrder(org.openmrs.Order, OrderContext)}
	 */
	@Test
	@Verifies(value = "should not save order if order doesnt validate", method = "saveOrder(Order)")
	public void saveOrder_shouldNotSaveOrderIfOrderDoesntValidate() throws Exception {
		Order order = new Order();
		order.setPatient(null);
		order.setOrderer(null);
		expectedException.expect(APIException.class);
		expectedException.expectMessage("failed to validate with reason:");
		orderService.saveOrder(order, null);
	}
	
	/**
	 * @see {@link OrderService#getOrderByUuid(String)}
	 */
	@Test
	@Verifies(value = "should find object given valid uuid", method = "getOrderByUuid(String)")
	public void getOrderByUuid_shouldFindObjectGivenValidUuid() throws Exception {
		String uuid = "921de0a3-05c4-444a-be03-e01b4c4b9142";
		Order order = orderService.getOrderByUuid(uuid);
		Assert.assertEquals(1, (int) order.getOrderId());
	}
	
	/**
	 * @see {@link OrderService#getOrderByUuid(String)}
	 */
	@Test
	@Verifies(value = "should return null if no object found with given uuid", method = "getOrderByUuid(String)")
	public void getOrderByUuid_shouldReturnNullIfNoObjectFoundWithGivenUuid() throws Exception {
		Assert.assertNull(orderService.getOrderByUuid("some invalid uuid"));
	}
	
	/**
	 * @verifies delete any Obs associated to the order when cascade is true
	 * @see OrderService#purgeOrder(org.openmrs.Order, boolean)
	 */
	@Test
	public void purgeOrder_shouldDeleteAnyObsAssociatedToTheOrderWhenCascadeIsTrue() throws Exception {
		executeDataSet("org/openmrs/api/include/OrderServiceTest-deleteObsThatReference.xml");
		final String ordUuid = "0c96f25c-4949-4f72-9931-d808fbcdb612";
		final String obsUuid = "be3a4d7a-f9ab-47bb-aaad-bc0b452fcda4";
		ObsService os = Context.getObsService();
		
		Obs obs = os.getObsByUuid(obsUuid);
		Assert.assertNotNull(obs);
		
		Order order = orderService.getOrderByUuid(ordUuid);
		Assert.assertNotNull(order);
		
		//sanity check to ensure that the obs and order are actually related
		Assert.assertEquals(order, obs.getOrder());
		
		//Ensure that passing false does not delete the related obs
		orderService.purgeOrder(order, false);
		Assert.assertNotNull(os.getObsByUuid(obsUuid));
		
		orderService.purgeOrder(order, true);
		
		//Ensure that actually the order got purged
		Assert.assertNull(orderService.getOrderByUuid(ordUuid));
		
		//Ensure that the related obs got deleted
		Assert.assertNull(os.getObsByUuid(obsUuid));
	}
	
	/**
	 * @verifies delete order from the database
	 * @see OrderService#purgeOrder(org.openmrs.Order, boolean)
	 */
	@Test
	public void purgeOrder_shouldDeleteOrderFromTheDatabase() throws Exception {
		final String uuid = "9c21e407-697b-11e3-bd76-0800271c1b75";
		Order order = orderService.getOrderByUuid(uuid);
		assertNotNull(order);
		orderService.purgeOrder(order);
		assertNull(orderService.getOrderByUuid(uuid));
	}
	
	/**
	 * @see {@link OrderNumberGenerator#getNewOrderNumber(OrderContext)}
	 */
	@Test
	@Verifies(value = "should always return unique orderNumbers when called multiple times without saving orders", method = "getNewOrderNumber()")
	public void getNewOrderNumber_shouldAlwaysReturnUniqueOrderNumbersWhenCalledMultipleTimesWithoutSavingOrders()
	        throws Exception {
		
		int N = 50;
		final Set<String> uniqueOrderNumbers = new HashSet<String>(50);
		List<Thread> threads = new ArrayList<Thread>();
		for (int i = 0; i < N; i++) {
			threads.add(new Thread(new Runnable() {
				
				@Override
				public void run() {
					try {
						Context.openSession();
						Context.addProxyPrivilege(PrivilegeConstants.ADD_ORDERS);
						uniqueOrderNumbers.add(((OrderNumberGenerator) orderService).getNewOrderNumber(null));
					}
					finally {
						Context.removeProxyPrivilege(PrivilegeConstants.ADD_ORDERS);
						Context.closeSession();
					}
				}
			}));
		}
		for (int i = 0; i < N; ++i) {
			threads.get(i).start();
		}
		for (int i = 0; i < N; ++i) {
			threads.get(i).join();
		}
		//since we used a set we should have the size as N indicating that there were no duplicates
		Assert.assertEquals(N, uniqueOrderNumbers.size());
	}
	
	/**
	 * @see {@link OrderService#getOrderByOrderNumber(String)}
	 */
	@Test
	@Verifies(value = "should find object given valid order number", method = "getOrderByOrderNumber(String)")
	public void getOrderByOrderNumber_shouldFindObjectGivenValidOrderNumber() throws Exception {
		Order order = orderService.getOrderByOrderNumber("1");
		Assert.assertNotNull(order);
		Assert.assertEquals(1, (int) order.getOrderId());
	}
	
	/**
	 * @see {@link OrderService#getOrderByOrderNumber(String)}
	 */
	@Test
	@Verifies(value = "should return null if no object found with given order number", method = "getOrderByOrderNumber(String)")
	public void getOrderByOrderNumber_shouldReturnNullIfNoObjectFoundWithGivenOrderNumber() throws Exception {
		Assert.assertNull(orderService.getOrderByOrderNumber("some invalid order number"));
	}
	
	/**
	 * @see {@link OrderService#getOrderHistoryByConcept(Patient,Concept)}
	 */
	@Test
	@Verifies(value = "should return orders with the given concept", method = "getOrderHistoryByConcept(Patient,Concept)")
	public void getOrderHistoryByConcept_shouldReturnOrdersWithTheGivenConcept() throws Exception {
		//We should have two orders with this concept.
		Concept concept = Context.getConceptService().getConcept(88);
		Patient patient = Context.getPatientService().getPatient(2);
		List<Order> orders = orderService.getOrderHistoryByConcept(patient, concept);
		
		//They must be sorted by startDate starting with the latest
		Assert.assertEquals(3, orders.size());
		Assert.assertEquals(444, orders.get(0).getOrderId().intValue());
		Assert.assertEquals(44, orders.get(1).getOrderId().intValue());
		Assert.assertEquals(4, orders.get(2).getOrderId().intValue());
		
		concept = Context.getConceptService().getConcept(792);
		orders = orderService.getOrderHistoryByConcept(patient, concept);
		
		//They must be sorted by startDate starting with the latest
		Assert.assertEquals(4, orders.size());
		Assert.assertEquals(3, orders.get(0).getOrderId().intValue());
		Assert.assertEquals(222, orders.get(1).getOrderId().intValue());
		Assert.assertEquals(22, orders.get(2).getOrderId().intValue());
		Assert.assertEquals(2, orders.get(3).getOrderId().intValue());
	}
	
	/**
	 * @see {@link OrderService#getOrderHistoryByConcept(Patient, Concept)}
	 */
	@Test
	@Verifies(value = "should return empty list for concept without orders", method = "getOrderHistoryByConcept(Patient,Concept)")
	public void getOrderHistoryByConcept_shouldReturnEmptyListForConceptWithoutOrders() throws Exception {
		Concept concept = Context.getConceptService().getConcept(21);
		Patient patient = Context.getPatientService().getPatient(2);
		List<Order> orders = orderService.getOrderHistoryByConcept(patient, concept);
		Assert.assertEquals(0, orders.size());
	}
	
	/**
	 * @verifies reject a null concept
	 * @see OrderService#getOrderHistoryByConcept(org.openmrs.Patient, org.openmrs.Concept)
	 */
	@Test
	public void getOrderHistoryByConcept_shouldRejectANullConcept() throws Exception {
		expectedException.expect(IllegalArgumentException.class);
		expectedException.expectMessage("patient and concept are required");
		orderService.getOrderHistoryByConcept(new Patient(), null);
	}
	
	/**
	 * @verifies reject a null patient
	 * @see OrderService#getOrderHistoryByConcept(org.openmrs.Patient, org.openmrs.Concept)
	 */
	@Test
	public void getOrderHistoryByConcept_shouldRejectANullPatient() throws Exception {
		expectedException.expect(IllegalArgumentException.class);
		expectedException.expectMessage("patient and concept are required");
		orderService.getOrderHistoryByConcept(null, new Concept());
	}
	
	/**
	 * @see {@link OrderService#getOrderHistoryByOrderNumber(String)}
	 */
	@Test
	@Verifies(value = "should return all order history for given order number", method = "getOrderHistoryByOrderNumber(String)")
	public void getOrderHistoryByOrderNumber_shouldReturnAllOrderHistoryForGivenOrderNumber() throws Exception {
		List<Order> orders = orderService.getOrderHistoryByOrderNumber("111");
		assertEquals(2, orders.size());
		assertEquals(111, orders.get(0).getOrderId().intValue());
		assertEquals(1, orders.get(1).getOrderId().intValue());
	}
	
	/**
	 * @verifies return the order frequency that matches the specified id
	 * @see OrderService#getOrderFrequency(Integer)
	 */
	@Test
	public void getOrderFrequency_shouldReturnTheOrderFrequencyThatMatchesTheSpecifiedId() throws Exception {
		assertEquals("28090760-7c38-11e3-baa7-0800200c9a66", orderService.getOrderFrequency(1).getUuid());
	}
	
	/**
	 * @verifies return the order frequency that matches the specified uuid
	 * @see OrderService#getOrderFrequencyByUuid(String)
	 */
	@Test
	public void getOrderFrequencyByUuid_shouldReturnTheOrderFrequencyThatMatchesTheSpecifiedUuid() throws Exception {
		assertEquals(1, orderService.getOrderFrequencyByUuid("28090760-7c38-11e3-baa7-0800200c9a66").getOrderFrequencyId()
		        .intValue());
	}
	
	/**
	 * @verifies return the order frequency that matches the specified concept
	 * @see OrderService#getOrderFrequencyByConcept(org.openmrs.Concept)
	 */
	@Test
	public void getOrderFrequencyByConcept_shouldReturnTheOrderFrequencyThatMatchesTheSpecifiedConcept() throws Exception {
		Concept concept = conceptService.getConcept(4);
		assertEquals(3, orderService.getOrderFrequencyByConcept(concept).getOrderFrequencyId().intValue());
	}
	
	/**
	 * @verifies return only non retired order frequencies if includeRetired is set to false
	 * @see OrderService#getOrderFrequencies(boolean)
	 */
	@Test
	public void getOrderFrequencies_shouldReturnOnlyNonRetiredOrderFrequenciesIfIncludeRetiredIsSetToFalse()
	        throws Exception {
		List<OrderFrequency> orderFrequencies = orderService.getOrderFrequencies(false);
		assertEquals(2, orderFrequencies.size());
		assertTrue(containsId(orderFrequencies, 1));
		assertTrue(containsId(orderFrequencies, 2));
	}
	
	/**
	 * @verifies return all the order frequencies if includeRetired is set to true
	 * @see OrderService#getOrderFrequencies(boolean)
	 */
	@Test
	public void getOrderFrequencies_shouldReturnAllTheOrderFrequenciesIfIncludeRetiredIsSetToTrue() throws Exception {
		List<OrderFrequency> orderFrequencies = orderService.getOrderFrequencies(true);
		assertEquals(3, orderFrequencies.size());
		assertTrue(containsId(orderFrequencies, 1));
		assertTrue(containsId(orderFrequencies, 2));
		assertTrue(containsId(orderFrequencies, 3));
	}
	
	/**
	 * @verifies return all active orders for the specified patient
	 * @see OrderService#getActiveOrders(org.openmrs.Patient, org.openmrs.OrderType,
	 *      org.openmrs.CareSetting, java.util.Date)
	 */
	@Test
	public void getActiveOrders_shouldReturnAllActiveOrdersForTheSpecifiedPatient() throws Exception {
		Patient patient = Context.getPatientService().getPatient(2);
		List<Order> orders = orderService.getActiveOrders(patient, null, null, null);
		assertEquals(5, orders.size());
		Order[] expectedOrders = { orderService.getOrder(222), orderService.getOrder(3), orderService.getOrder(444),
		        orderService.getOrder(5), orderService.getOrder(7) };
		assertThat(orders, hasItems(expectedOrders));
		
		assertTrue(OrderUtilTest.isActiveOrder(orders.get(0), null));
		assertTrue(OrderUtilTest.isActiveOrder(orders.get(1), null));
		assertTrue(OrderUtilTest.isActiveOrder(orders.get(2), null));
		assertTrue(OrderUtilTest.isActiveOrder(orders.get(3), null));
		assertTrue(OrderUtilTest.isActiveOrder(orders.get(4), null));
	}
	
	/**
	 * @verifies return all active orders for the specified patient and care setting
	 * @see OrderService#getActiveOrders(org.openmrs.Patient, org.openmrs.OrderType,
	 *      org.openmrs.CareSetting, java.util.Date)
	 */
	@Test
	public void getActiveOrders_shouldReturnAllActiveOrdersForTheSpecifiedPatientAndCareSetting() throws Exception {
		Patient patient = patientService.getPatient(2);
		CareSetting careSetting = orderService.getCareSetting(1);
		List<Order> orders = orderService.getActiveOrders(patient, null, careSetting, null);
		assertEquals(4, orders.size());
		Order[] expectedOrders = { orderService.getOrder(3), orderService.getOrder(444), orderService.getOrder(5),
		        orderService.getOrder(7) };
		assertThat(orders, hasItems(expectedOrders));
	}
	
	/**
	 * @verifies return all active drug orders for the specified patient
	 * @see OrderService#getActiveOrders(org.openmrs.Patient, org.openmrs.OrderType,
	 *      org.openmrs.CareSetting, java.util.Date)
	 */
	@Test
	public void getActiveOrders_shouldReturnAllActiveDrugOrdersForTheSpecifiedPatient() throws Exception {
		Patient patient = patientService.getPatient(2);
		List<Order> orders = orderService.getActiveOrders(patient, orderService.getOrderType(1), null, null);
		assertEquals(4, orders.size());
		Order[] expectedOrders = { orderService.getOrder(222), orderService.getOrder(3), orderService.getOrder(444),
		        orderService.getOrder(5) };
		assertThat(orders, hasItems(expectedOrders));
	}
	
	/**
	 * @verifies return all active test orders for the specified patient
	 * @see OrderService#getActiveOrders(org.openmrs.Patient, org.openmrs.OrderType,
	 *      org.openmrs.CareSetting, java.util.Date)
	 */
	@Test
	public void getActiveOrders_shouldReturnAllActiveTestOrdersForTheSpecifiedPatient() throws Exception {
		Patient patient = patientService.getPatient(2);
		List<Order> orders = orderService
		        .getActiveOrders(patient, orderService.getOrderTypeByName("Test order"), null, null);
		assertEquals(1, orders.size());
		assertEquals(orders.get(0), orderService.getOrder(7));
	}
	
	/**
	 * @verifies fail if patient is null
	 * @see OrderService#getActiveOrders(org.openmrs.Patient, org.openmrs.OrderType,
	 *      org.openmrs.CareSetting, java.util.Date)
	 */
	@Test
	public void getActiveOrders_shouldFailIfPatientIsNull() throws Exception {
		expectedException.expect(IllegalArgumentException.class);
		expectedException.expectMessage("Patient is required when fetching active orders");
		orderService.getActiveOrders(null, null, orderService.getCareSetting(1), null);
	}
	
	/**
	 * @verifies return active orders as of the specified date
	 * @see OrderService#getActiveOrders(org.openmrs.Patient, org.openmrs.OrderType,
	 *      org.openmrs.CareSetting, java.util.Date)
	 */
	@Test
	public void getActiveOrders_shouldReturnActiveOrdersAsOfTheSpecifiedDate() throws Exception {
		Patient patient = Context.getPatientService().getPatient(2);
		List<Order> orders = orderService.getAllOrdersByPatient(patient);
		assertEquals(12, orders.size());
		
		Date asOfDate = Context.getDateFormat().parse("10/12/2007");
		orders = orderService.getActiveOrders(patient, null, null, asOfDate);
		assertEquals(9, orders.size());
		assertFalse(orders.contains(orderService.getOrder(22)));//DC
		assertFalse(orders.contains(orderService.getOrder(44)));//DC
		assertFalse(orders.contains(orderService.getOrder(8)));//voided
		
		Order[] expectedOrders = { orderService.getOrder(222), orderService.getOrder(3), orderService.getOrder(4),
		        orderService.getOrder(444), orderService.getOrder(5), orderService.getOrder(6), orderService.getOrder(7),
		        orderService.getOrder(9) };
		
		asOfDate = Context.getDateTimeFormat().parse("10/12/2007 00:01:00");
		orders = orderService.getActiveOrders(patient, null, null, asOfDate);
		assertEquals(8, orders.size());
		assertThat(orders, hasItems(expectedOrders));
		
		asOfDate = Context.getDateFormat().parse("10/04/2008");
		orders = orderService.getActiveOrders(patient, null, null, asOfDate);
		assertEquals(8, orders.size());
		assertThat(orders, hasItems(expectedOrders));
		
		asOfDate = Context.getDateTimeFormat().parse("10/04/2008 00:01:00");
		orders = orderService.getActiveOrders(patient, null, null, asOfDate);
		assertEquals(7, orders.size());
		Order[] expectedOrders1 = { orderService.getOrder(222), orderService.getOrder(3), orderService.getOrder(444),
		        orderService.getOrder(5), orderService.getOrder(6), orderService.getOrder(7), orderService.getOrder(9) };
		assertThat(orders, hasItems(expectedOrders1));
		
		asOfDate = Context.getDateTimeFormat().parse("26/09/2008 09:24:10");
		orders = orderService.getActiveOrders(patient, null, null, asOfDate);
		assertEquals(7, orders.size());
		assertThat(orders, hasItems(expectedOrders1));
		
		asOfDate = Context.getDateTimeFormat().parse("26/09/2008 09:25:10");
		orders = orderService.getActiveOrders(patient, null, null, asOfDate);
		assertEquals(6, orders.size());
		Order[] expectedOrders2 = { orderService.getOrder(222), orderService.getOrder(3), orderService.getOrder(444),
		        orderService.getOrder(5), orderService.getOrder(7), orderService.getOrder(9) };
		assertThat(orders, hasItems(expectedOrders2));
		
		asOfDate = Context.getDateFormat().parse("04/12/2008");
		orders = orderService.getActiveOrders(patient, null, null, asOfDate);
		assertEquals(5, orders.size());
		Order[] expectedOrders3 = { orderService.getOrder(222), orderService.getOrder(3), orderService.getOrder(444),
		        orderService.getOrder(5), orderService.getOrder(7) };
		assertThat(orders, hasItems(expectedOrders3));
		
		asOfDate = Context.getDateFormat().parse("06/12/2008");
		orders = orderService.getActiveOrders(patient, null, null, asOfDate);
		assertEquals(5, orders.size());
		assertThat(orders, hasItems(expectedOrders3));
	}
	
	/**
	 * @verifies return all orders if no orderType is specified
	 * @see OrderService#getActiveOrders(org.openmrs.Patient, org.openmrs.OrderType,
	 *      org.openmrs.CareSetting, java.util.Date)
	 */
	@Test
	public void getActiveOrders_shouldReturnAllOrdersIfNoOrderTypeIsSpecified() throws Exception {
		Patient patient = Context.getPatientService().getPatient(2);
		List<Order> orders = orderService.getActiveOrders(patient, null, null, null);
		assertEquals(5, orders.size());
		Order[] expectedOrders = { orderService.getOrder(222), orderService.getOrder(3), orderService.getOrder(444),
		        orderService.getOrder(5), orderService.getOrder(7) };
		assertThat(orders, hasItems(expectedOrders));
	}
	
	/**
	 * @verifies include orders for sub types if order type is specified
	 * @see OrderService#getActiveOrders(org.openmrs.Patient, org.openmrs.OrderType,
	 *      org.openmrs.CareSetting, java.util.Date)
	 */
	@Test
	public void getActiveOrders_shouldIncludeOrdersForSubTypesIfOrderTypeIsSpecified() throws Exception {
		executeDataSet("org/openmrs/api/include/OrderServiceTest-otherOrders.xml");
		Patient patient = Context.getPatientService().getPatient(2);
		OrderType testOrderType = orderService.getOrderType(2);
		List<Order> orders = orderService.getActiveOrders(patient, testOrderType, null, null);
		assertEquals(5, orders.size());
		Order[] expectedOrder1 = { orderService.getOrder(7), orderService.getOrder(101), orderService.getOrder(102),
		        orderService.getOrder(103), orderService.getOrder(104) };
		assertThat(orders, hasItems(expectedOrder1));
		
		OrderType labTestOrderType = orderService.getOrderType(7);
		orders = orderService.getActiveOrders(patient, labTestOrderType, null, null);
		assertEquals(3, orders.size());
		Order[] expectedOrder2 = { orderService.getOrder(101), orderService.getOrder(103), orderService.getOrder(104) };
		assertThat(orders, hasItems(expectedOrder2));
	}
	
	/**
	 * @verifies populate correct attributes on the discontinue and discontinued orders
	 * @see OrderService#discontinueOrder(org.openmrs.Order, String, java.util.Date,
	 *      org.openmrs.Provider, org.openmrs.Encounter)
	 */
	@Test
	public void discontinueOrder_shouldPopulateCorrectAttributesOnTheDiscontinueAndDiscontinuedOrders() throws Exception {
		Order order = orderService.getOrderByOrderNumber("111");
		Encounter encounter = encounterService.getEncounter(3);
		Provider orderer = providerService.getProvider(1);
		assertTrue(OrderUtilTest.isActiveOrder(order, null));
		Date discontinueDate = new Date();
		String discontinueReasonNonCoded = "Test if I can discontinue this";
		
		Order discontinueOrder = orderService.discontinueOrder(order, discontinueReasonNonCoded, discontinueDate, orderer,
		    encounter);
		
		Assert.assertEquals(order.getDateStopped(), discontinueDate);
		Assert.assertNotNull(discontinueOrder);
		Assert.assertNotNull(discontinueOrder.getId());
		Assert.assertEquals(discontinueOrder.getStartDate(), discontinueOrder.getAutoExpireDate());
		Assert.assertEquals(discontinueOrder.getAction(), Action.DISCONTINUE);
		Assert.assertEquals(discontinueOrder.getOrderReasonNonCoded(), discontinueReasonNonCoded);
		Assert.assertEquals(discontinueOrder.getPreviousOrder(), order);
	}
	
	/**
	 * @verifies set correct attributes on the discontinue and discontinued orders
	 * @see OrderService#discontinueOrder(org.openmrs.Order, org.openmrs.Concept, java.util.Date,
	 *      org.openmrs.Provider, org.openmrs.Encounter)
	 */
	@Test
	public void discontinueOrder_shouldSetCorrectAttributesOnTheDiscontinueAndDiscontinuedOrders() throws Exception {
		executeDataSet("org/openmrs/api/include/OrderServiceTest-discontinueReason.xml");
		
		Order order = orderService.getOrderByOrderNumber("111");
		Encounter encounter = encounterService.getEncounter(3);
		Provider orderer = providerService.getProvider(1);
		Date discontinueDate = new Date();
		Concept concept = Context.getConceptService().getConcept(1);
		
		Order discontinueOrder = orderService.discontinueOrder(order, concept, discontinueDate, orderer, encounter);
		
		Assert.assertEquals(order.getDateStopped(), discontinueDate);
		Assert.assertNotNull(discontinueOrder);
		Assert.assertNotNull(discontinueOrder.getId());
		Assert.assertEquals(discontinueOrder.getStartDate(), discontinueOrder.getAutoExpireDate());
		Assert.assertEquals(discontinueOrder.getAction(), Action.DISCONTINUE);
		Assert.assertEquals(discontinueOrder.getOrderReason(), concept);
		Assert.assertEquals(discontinueOrder.getPreviousOrder(), order);
	}
	
	/**
	 * @see {@link OrderService#discontinueOrder(org.openmrs.Order, String, java.util.Date, org.openmrs.Provider, org.openmrs.Encounter)}
	 */
	@Test
	@Verifies(value = "should fail for a discontinuation order", method = "discontinueOrder(Order, String, Date, Provider, Encounter)")
	public void discontinueOrder_shouldFailForADiscontinuationOrder() throws Exception {
		executeDataSet("org/openmrs/api/include/OrderServiceTest-discontinuedOrder.xml");
		Order discontinuationOrder = orderService.getOrder(26);
		assertEquals(Action.DISCONTINUE, discontinuationOrder.getAction());
		Encounter encounter = encounterService.getEncounter(3);
		expectedException.expect(APIException.class);
		expectedException.expectMessage("An order with action " + Order.Action.DISCONTINUE + " cannot be discontinued.");
		orderService.discontinueOrder(discontinuationOrder, "Test if I can discontinue this", null, null, encounter);
	}
	
	/**
	 * @see {@link OrderService#discontinueOrder(org.openmrs.Order, org.openmrs.Concept, java.util.Date, org.openmrs.Provider, org.openmrs.Encounter)}
	 */
	@Test
	@Verifies(value = "should not pass for a discontinuation order", method = "discontinueOrder(Order, Concept, Date, Provider, Encounter)")
	public void discontinueOrder_shouldNotPassForADiscontinuationOrder() throws Exception {
		executeDataSet("org/openmrs/api/include/OrderServiceTest-discontinuedOrder.xml");
		executeDataSet("org/openmrs/api/include/OrderServiceTest-discontinueReason.xml");
		Order discontinuationOrder = orderService.getOrder(26);
		assertEquals(Action.DISCONTINUE, discontinuationOrder.getAction());
		Encounter encounter = encounterService.getEncounter(3);
		expectedException.expect(APIException.class);
		expectedException.expectMessage("An order with action " + Action.DISCONTINUE + " cannot be discontinued.");
		orderService.discontinueOrder(discontinuationOrder, (Concept) null, null, null, encounter);
	}
	
	/**
	 * @verifies fail for a discontinued order
	 * @see OrderService#discontinueOrder(org.openmrs.Order, String, java.util.Date,
	 *      org.openmrs.Provider, org.openmrs.Encounter)
	 */
	@Test
	public void discontinueOrder_shouldFailForADiscontinuedOrder() throws Exception {
		Order discontinuationOrder = orderService.getOrder(2);
		assertFalse(discontinuationOrder.isCurrent());
		assertNotNull(discontinuationOrder.getDateStopped());
		Encounter encounter = encounterService.getEncounter(3);
		expectedException.expect(APIException.class);
		expectedException.expectMessage("Cannot discontinue an order that is already stopped, expired or voided");
		orderService.discontinueOrder(discontinuationOrder, "some reason", null, null, encounter);
	}
	
	/**
	 * @verifies not pass for a discontinued order
	 * @see OrderService#discontinueOrder(org.openmrs.Order, org.openmrs.Concept, java.util.Date,
	 *      org.openmrs.Provider, org.openmrs.Encounter)
	 */
	@Test
	public void discontinueOrder_shouldNotPassForADiscontinuedOrder() throws Exception {
		Order discontinuationOrder = orderService.getOrder(2);
		assertFalse(discontinuationOrder.isCurrent());
		assertNotNull(discontinuationOrder.getDateStopped());
		Encounter encounter = encounterService.getEncounter(3);
		expectedException.expect(APIException.class);
		expectedException.expectMessage("Cannot discontinue an order that is already stopped, expired or voided");
		orderService.discontinueOrder(discontinuationOrder, (Concept) null, null, null, encounter);
	}
	
	/**
	 * @see {@link OrderService#saveOrder(org.openmrs.Order, OrderContext)}
	 */
	@Test
	@Verifies(value = "should discontinue existing active order if new order being saved with action to discontinue", method = "saveOrder(Order)")
	public void saveOrder_shouldDiscontinueExistingActiveOrderIfNewOrderBeingSavedWithActionToDiscontinue() throws Exception {
		DrugOrder order = new DrugOrder();
		order.setAction(Order.Action.DISCONTINUE);
		order.setOrderReasonNonCoded("Discontinue this");
		order.setEncounter(encounterService.getEncounter(5));
		order.setPatient(patientService.getPatient(7));
		order.setOrderer(providerService.getProvider(1));
		order.setConcept(conceptService.getConcept(88));
		order.setCareSetting(orderService.getCareSetting(1));
		order.setEncounter(encounterService.getEncounter(3));
		order.setOrderType(orderService.getOrderType(1));
		order.setStartDate(new Date());
		order.setDosingType(DrugOrder.DosingType.SIMPLE);
		order.setDose(500.0);
		order.setDoseUnits(conceptService.getConcept(50));
		order.setFrequency(orderService.getOrderFrequency(1));
		order.setRoute(conceptService.getConcept(22));
		order.setNumRefills(10);
		order.setQuantity(20.0);
		order.setQuantityUnits(conceptService.getConcept(51));
		
		//We are trying to discontinue order id 111 in standardTestDataset.xml
		Order expectedPreviousOrder = orderService.getOrder(111);
		Assert.assertNull(expectedPreviousOrder.getDateStopped());
		
		order = (DrugOrder) orderService.saveOrder(order, null);
		
		Assert.assertNotNull("should populate dateStopped in previous order", expectedPreviousOrder.getDateStopped());
		Assert.assertNotNull("should save discontinue order", order.getId());
		Assert.assertEquals(expectedPreviousOrder, order.getPreviousOrder());
		Assert.assertNotNull(expectedPreviousOrder.getDateStopped());
		Assert.assertEquals(order.getStartDate(), order.getAutoExpireDate());
	}
	
	/**
	 * @see {@link OrderService#saveOrder(org.openmrs.Order, OrderContext)}
	 */
	@Test
	@Verifies(value = "should discontinue previousOrder if it is not already discontinued", method = "saveOrder(Order)")
	public void saveOrder_shouldDiscontinuePreviousOrderIfItIsNotAlreadyDiscontinued() throws Exception {
		//We are trying to discontinue order id 111 in standardTestDataset.xml
		DrugOrder order = new DrugOrder();
		order.setAction(Order.Action.DISCONTINUE);
		order.setOrderReasonNonCoded("Discontinue this");
		order.setEncounter(encounterService.getEncounter(5));
		order.setPatient(Context.getPatientService().getPatient(7));
		order.setOrderer(Context.getProviderService().getProvider(1));
		order.setConcept(Context.getConceptService().getConcept(88));
		order.setCareSetting(orderService.getCareSetting(1));
		order.setEncounter(encounterService.getEncounter(3));
		order.setOrderType(orderService.getOrderType(1));
		order.setStartDate(new Date());
		order.setDosingType(DrugOrder.DosingType.SIMPLE);
		order.setDose(500.0);
		order.setDoseUnits(conceptService.getConcept(50));
		order.setFrequency(orderService.getOrderFrequency(1));
		order.setRoute(conceptService.getConcept(22));
		order.setNumRefills(10);
		order.setQuantity(20.0);
		order.setQuantityUnits(conceptService.getConcept(51));
		Order previousOrder = orderService.getOrder(111);
		assertTrue(OrderUtilTest.isActiveOrder(previousOrder, null));
		order.setPreviousOrder(previousOrder);
		
		orderService.saveOrder(order, null);
		Assert.assertEquals(order.getStartDate(), order.getAutoExpireDate());
		Assert.assertNotNull("previous order should be discontinued", previousOrder.getDateStopped());
	}
	
	/**
	 * @see {@link OrderService#saveOrder(org.openmrs.Order, OrderContext)}
	 */
	@Test
	@Verifies(value = "should fail if concept in previous order does not match this concept", method = "saveOrder(Order)")
	public void saveOrder_shouldFailIfConceptInPreviousOrderDoesNotMatchThisConcept() throws Exception {
		Order previousOrder = orderService.getOrder(7);
		assertTrue(OrderUtilTest.isActiveOrder(previousOrder, null));
		Order order = previousOrder.cloneForDiscontinuing();
		order.setStartDate(new Date());
		order.setOrderReasonNonCoded("Discontinue this");
		order.setEncounter(encounterService.getEncounter(6));
		order.setOrderer(providerService.getProvider(1));
		Concept newConcept = conceptService.getConcept(5089);
		assertFalse(previousOrder.getConcept().equals(newConcept));
		order.setConcept(newConcept);
		
		expectedException.expect(APIException.class);
		expectedException.expectMessage("The concept of the previous order and the new one order don't match");
		orderService.saveOrder(order, null);
	}
	
	/**
	 * @verifies reject a future discontinueDate
	 * @see OrderService#discontinueOrder(org.openmrs.Order, org.openmrs.Concept, java.util.Date,
	 *      org.openmrs.Provider, org.openmrs.Encounter)
	 */
	@Test
	public void discontinueOrder_shouldRejectAFutureDiscontinueDate() throws Exception {
		Calendar cal = Calendar.getInstance();
		cal.add(Calendar.HOUR_OF_DAY, 1);
		Patient patient = Context.getPatientService().getPatient(2);
		CareSetting careSetting = orderService.getCareSetting(1);
		Order orderToDiscontinue = orderService.getActiveOrders(patient, null, careSetting, null).get(0);
		Encounter encounter = encounterService.getEncounter(3);
		expectedException.expect(IllegalArgumentException.class);
		expectedException.expectMessage("Discontinue date cannot be in the future");
		orderService.discontinueOrder(orderToDiscontinue, new Concept(), cal.getTime(), null, encounter);
	}
	
	/**
	 * @verifies fail if discontinueDate is in the future
	 * @see OrderService#discontinueOrder(org.openmrs.Order, String, java.util.Date,
	 *      org.openmrs.Provider, org.openmrs.Encounter)
	 */
	@Test
	public void discontinueOrder_shouldFailIfDiscontinueDateIsInTheFuture() throws Exception {
		Calendar cal = Calendar.getInstance();
		cal.add(Calendar.HOUR_OF_DAY, 1);
		Order orderToDiscontinue = orderService.getActiveOrders(Context.getPatientService().getPatient(2), null,
		    orderService.getCareSetting(1), null).get(0);
		Encounter encounter = encounterService.getEncounter(3);
		expectedException.expect(IllegalArgumentException.class);
		expectedException.expectMessage("Discontinue date cannot be in the future");
		orderService.discontinueOrder(orderToDiscontinue, "Testing", cal.getTime(), null, encounter);
	}
	
	/**
	 * @verifies pass if the existing drug order matches the concept and drug of the DC order
	 * @see OrderService#saveOrder(org.openmrs.Order, OrderContext)
	 */
	@Test
	public void saveOrder_shouldPassIfTheExistingDrugOrderMatchesTheConceptAndDrugOfTheDCOrder() throws Exception {
		final DrugOrder orderToDiscontinue = (DrugOrder) orderService.getOrder(444);
		assertTrue(OrderUtilTest.isActiveOrder(orderToDiscontinue, null));
		
		DrugOrder order = new DrugOrder();
		order.setDrug(orderToDiscontinue.getDrug());
		order.setOrderType(orderService.getOrderTypeByName("Drug order"));
		order.setAction(Order.Action.DISCONTINUE);
		order.setOrderReasonNonCoded("Discontinue this");
		order.setPatient(orderToDiscontinue.getPatient());
		order.setConcept(orderToDiscontinue.getConcept());
		order.setOrderer(orderToDiscontinue.getOrderer());
		order.setCareSetting(orderToDiscontinue.getCareSetting());
		order.setEncounter(encounterService.getEncounter(6));
		order.setStartDate(new Date());
		order.setDosingType(DrugOrder.DosingType.SIMPLE);
		order.setDose(orderToDiscontinue.getDose());
		order.setDoseUnits(orderToDiscontinue.getDoseUnits());
		order.setRoute(orderToDiscontinue.getRoute());
		order.setFrequency(orderToDiscontinue.getFrequency());
		order.setQuantity(orderToDiscontinue.getQuantity());
		order.setQuantityUnits(orderToDiscontinue.getQuantityUnits());
		order.setNumRefills(orderToDiscontinue.getNumRefills());
		
		orderService.saveOrder(order, null);
		
		Assert.assertNotNull("previous order should be discontinued", orderToDiscontinue.getDateStopped());
	}
	
	/**
	 * @verifies fail if the existing drug order matches the concept and not drug of the DC order
	 * @see OrderService#saveOrder(org.openmrs.Order, OrderContext)
	 */
	@Test
	public void saveOrder_shouldFailIfTheExistingDrugOrderMatchesTheConceptAndNotDrugOfTheDCOrder() throws Exception {
		final DrugOrder orderToDiscontinue = (DrugOrder) orderService.getOrder(5);
		assertTrue(OrderUtilTest.isActiveOrder(orderToDiscontinue, null));
		
		//create a different test drug
		Drug discontinuationOrderDrug = new Drug();
		discontinuationOrderDrug.setConcept(orderToDiscontinue.getConcept());
		discontinuationOrderDrug = conceptService.saveDrug(discontinuationOrderDrug);
		assertNotEquals(discontinuationOrderDrug, orderToDiscontinue.getDrug());
		assertNotNull(orderToDiscontinue.getDrug());
		
		DrugOrder order = orderToDiscontinue.cloneForRevision();
		order.setStartDate(new Date());
		order.setOrderer(providerService.getProvider(1));
		order.setEncounter(encounterService.getEncounter(6));
		order.setDrug(discontinuationOrderDrug);
		order.setOrderReasonNonCoded("Discontinue this");
		
		expectedException.expect(APIException.class);
		expectedException.expectMessage("The drug of the previous order and the new one order don't match");
		orderService.saveOrder(order, null);
	}
	
	/**
	 * @verifies fail for a stopped order
	 * @see OrderService#discontinueOrder(org.openmrs.Order, org.openmrs.Concept, java.util.Date,
	 *      org.openmrs.Provider, org.openmrs.Encounter)
	 */
	@Test
	public void discontinueOrder_shouldFailForAStoppedOrder() throws Exception {
		Order orderToDiscontinue = orderService.getOrder(1);
		Encounter encounter = encounterService.getEncounter(3);
		assertNotNull(orderToDiscontinue.getDateStopped());
		expectedException.expect(APIException.class);
		expectedException.expectMessage("Cannot discontinue an order that is already stopped, expired or voided");
		orderService.discontinueOrder(orderToDiscontinue, Context.getConceptService().getConcept(1), null, null, encounter);
	}
	
	/**
	 * @verifies fail for a voided order
	 * @see OrderService#discontinueOrder(org.openmrs.Order, String, java.util.Date,
	 *      org.openmrs.Provider, org.openmrs.Encounter)
	 */
	@Test
	public void discontinueOrder_shouldFailForAVoidedOrder() throws Exception {
		Order orderToDiscontinue = orderService.getOrder(8);
		Encounter encounter = encounterService.getEncounter(3);
		assertTrue(orderToDiscontinue.isVoided());
		expectedException.expect(APIException.class);
		expectedException.expectMessage("Cannot discontinue an order that is already stopped, expired or voided");
		orderService.discontinueOrder(orderToDiscontinue, "testing", null, null, encounter);
	}
	
	/**
	 * @verifies fail for an expired order
	 * @see OrderService#discontinueOrder(org.openmrs.Order, org.openmrs.Concept, java.util.Date,
	 *      org.openmrs.Provider, org.openmrs.Encounter)
	 */
	@Test
	public void discontinueOrder_shouldFailForAnExpiredOrder() throws Exception {
		Order orderToDiscontinue = orderService.getOrder(6);
		Encounter encounter = encounterService.getEncounter(3);
		assertNotNull(orderToDiscontinue.getAutoExpireDate());
		assertTrue(orderToDiscontinue.getAutoExpireDate().before(new Date()));
		expectedException.expect(APIException.class);
		expectedException.expectMessage("Cannot discontinue an order that is already stopped, expired or voided");
		orderService.discontinueOrder(orderToDiscontinue, Context.getConceptService().getConcept(1), null, null, encounter);
	}
	
	/**
	 * @verifies not allow editing an existing order
	 * @see OrderService#saveOrder(org.openmrs.Order, OrderContext)
	 */
	@Test
	public void saveOrder_shouldNotAllowEditingAnExistingOrder() throws Exception {
		final DrugOrder order = (DrugOrder) orderService.getOrder(5);
		expectedException.expect(APIException.class);
		expectedException.expectMessage("Cannot edit an existing order, you need to revise it instead");
		orderService.saveOrder(order, null);
	}
	
	/**
	 * @verifies return the care setting with the specified uuid
	 * @see OrderService#getCareSettingByUuid(String)
	 */
	@Test
	public void getCareSettingByUuid_shouldReturnTheCareSettingWithTheSpecifiedUuid() throws Exception {
		CareSetting cs = orderService.getCareSettingByUuid("6f0c9a92-6f24-11e3-af88-005056821db0");
		assertEquals(1, cs.getId().intValue());
	}
	
	/**
	 * @verifies return the care setting with the specified name
	 * @see OrderService#getCareSettingByName(String)
	 */
	@Test
	public void getCareSettingByName_shouldReturnTheCareSettingWithTheSpecifiedName() throws Exception {
		CareSetting cs = orderService.getCareSettingByName("INPATIENT");
		assertEquals(2, cs.getId().intValue());
		
		//should also be case insensitive
		cs = orderService.getCareSettingByName("inpatient");
		assertEquals(2, cs.getId().intValue());
	}
	
	/**
	 * @verifies return only un retired care settings if includeRetired is set to false
	 * @see OrderService#getCareSettings(boolean)
	 */
	@Test
	public void getCareSettings_shouldReturnOnlyUnRetiredCareSettingsIfIncludeRetiredIsSetToFalse() throws Exception {
		List<CareSetting> careSettings = orderService.getCareSettings(false);
		assertEquals(2, careSettings.size());
		assertTrue(containsId(careSettings, 1));
		assertTrue(containsId(careSettings, 2));
	}
	
	/**
	 * @verifies return retired care settings if includeRetired is set to true
	 * @see OrderService#getCareSettings(boolean)
	 */
	@Test
	public void getCareSettings_shouldReturnRetiredCareSettingsIfIncludeRetiredIsSetToTrue() throws Exception {
		CareSetting retiredCareSetting = orderService.getCareSetting(3);
		assertTrue(retiredCareSetting.isRetired());
		List<CareSetting> careSettings = orderService.getCareSettings(true);
		assertEquals(3, careSettings.size());
		assertTrue(containsId(careSettings, retiredCareSetting.getCareSettingId()));
	}
	
	/**
	 * @verifies not allow revising a stopped order
	 * @see OrderService#saveOrder(org.openmrs.Order, OrderContext)
	 */
	@Test
	public void saveOrder_shouldNotAllowRevisingAStoppedOrder() throws Exception {
		Order originalOrder = orderService.getOrder(1);
		assertNotNull(originalOrder.getDateStopped());
		Order revisedOrder = originalOrder.cloneForRevision();
		revisedOrder.setEncounter(encounterService.getEncounter(4));
		revisedOrder.setInstructions("Take after a meal");
		revisedOrder.setOrderer(providerService.getProvider(1));
		revisedOrder.setStartDate(new Date());
		expectedException.expect(APIException.class);
		expectedException.expectMessage("Cannot discontinue an order that is already stopped, expired or voided");
		orderService.saveOrder(revisedOrder, null);
	}
	
	/**
	 * @verifies not allow revising a voided order
	 * @see OrderService#saveOrder(org.openmrs.Order, OrderContext)
	 */
	@Test
	public void saveOrder_shouldNotAllowRevisingAVoidedOrder() throws Exception {
		Order originalOrder = orderService.getOrder(8);
		assertTrue(originalOrder.isVoided());
		Order revisedOrder = originalOrder.cloneForRevision();
		revisedOrder.setEncounter(encounterService.getEncounter(6));
		revisedOrder.setInstructions("Take after a meal");
		revisedOrder.setOrderer(providerService.getProvider(1));
		revisedOrder.setStartDate(new Date());
		expectedException.expect(APIException.class);
		expectedException.expectMessage("Cannot discontinue an order that is already stopped, expired or voided");
		orderService.saveOrder(revisedOrder, null);
	}
	
	/**
	 * @verifies not allow revising an expired order
	 * @see OrderService#saveOrder(org.openmrs.Order, OrderContext)
	 */
	@Test
	public void saveOrder_shouldNotAllowRevisingAnExpiredOrder() throws Exception {
		Order originalOrder = orderService.getOrder(6);
		assertNotNull(originalOrder.getAutoExpireDate());
		assertTrue(originalOrder.getAutoExpireDate().before(new Date()));
		Order revisedOrder = originalOrder.cloneForRevision();
		revisedOrder.setEncounter(encounterService.getEncounter(6));
		revisedOrder.setInstructions("Take after a meal");
		revisedOrder.setOrderer(providerService.getProvider(1));
		revisedOrder.setStartDate(new Date());
		revisedOrder.setAutoExpireDate(new Date());
		expectedException.expect(APIException.class);
		expectedException.expectMessage("Cannot discontinue an order that is already stopped, expired or voided");
		orderService.saveOrder(revisedOrder, null);
	}
	
	/**
	 * @verifies not allow revising an order with no previous order
	 * @see OrderService#saveOrder(org.openmrs.Order, OrderContext)
	 */
	@Test
	public void saveOrder_shouldNotAllowRevisingAnOrderWithNoPreviousOrder() throws Exception {
		Order originalOrder = orderService.getOrder(111);
		assertTrue(originalOrder.isCurrent());
		Order revisedOrder = originalOrder.cloneForRevision();
		revisedOrder.setEncounter(encounterService.getEncounter(5));
		revisedOrder.setInstructions("Take after a meal");
		revisedOrder.setPreviousOrder(null);
		revisedOrder.setOrderer(providerService.getProvider(1));
		revisedOrder.setStartDate(new Date());
		
		expectedException.expect(APIException.class);
		expectedException.expectMessage("Previous Order is required for a revised order");
		orderService.saveOrder(revisedOrder, null);
	}
	
	/**
	 * @verifies save a revised order
	 * @see OrderService#saveOrder(org.openmrs.Order, OrderContext)
	 */
	@Test
	public void saveOrder_shouldSaveARevisedOrder() throws Exception {
		Order originalOrder = orderService.getOrder(111);
		assertTrue(originalOrder.isCurrent());
		final Patient patient = originalOrder.getPatient();
		List<Order> originalActiveOrders = orderService.getActiveOrders(patient, null, null, null);
		final int originalOrderCount = originalActiveOrders.size();
		assertTrue(originalActiveOrders.contains(originalOrder));
		Order revisedOrder = originalOrder.cloneForRevision();
		revisedOrder.setEncounter(encounterService.getEncounter(5));
		revisedOrder.setInstructions("Take after a meal");
		revisedOrder.setStartDate(new Date());
		revisedOrder.setOrderer(providerService.getProvider(1));
		revisedOrder.setEncounter(encounterService.getEncounter(3));
		orderService.saveOrder(revisedOrder, null);
		
		//If the time is too close, the original order may be returned because it
		//dateStopped will be exactly the same as the asOfDate(now) to the millisecond
		Thread.sleep(1);
		List<Order> activeOrders = orderService.getActiveOrders(patient, null, null, null);
		assertEquals(originalOrderCount, activeOrders.size());
		assertFalse(originalOrder.isCurrent());
	}
	
	/**
	 * @verifies get non retired frequencies with names matching the phrase if includeRetired is
	 *           false
	 * @see OrderService#getOrderFrequencies(String, java.util.Locale, boolean, boolean)
	 */
	@Test
	public void getOrderFrequencies_shouldGetNonRetiredFrequenciesWithNamesMatchingThePhraseIfIncludeRetiredIsFalse()
	        throws Exception {
		executeDataSet("org/openmrs/api/include/OrderServiceTest-otherOrderFrequencies.xml");
		List<OrderFrequency> orderFrequencies = orderService.getOrderFrequencies("once", Locale.US, false, false);
		assertEquals(2, orderFrequencies.size());
		assertTrue(containsId(orderFrequencies, 100));
		assertTrue(containsId(orderFrequencies, 102));
		
		//should match anywhere in the concept name
		orderFrequencies = orderService.getOrderFrequencies("nce", Locale.US, false, false);
		assertEquals(2, orderFrequencies.size());
		assertTrue(containsId(orderFrequencies, 100));
		assertTrue(containsId(orderFrequencies, 102));
	}
	
	/**
	 * @verifies include retired frequencies if includeRetired is set to true
	 * @see OrderService#getOrderFrequencies(String, java.util.Locale, boolean, boolean)
	 */
	@Test
	public void getOrderFrequencies_shouldIncludeRetiredFrequenciesIfIncludeRetiredIsSetToTrue() throws Exception {
		executeDataSet("org/openmrs/api/include/OrderServiceTest-otherOrderFrequencies.xml");
		List<OrderFrequency> orderFrequencies = orderService.getOrderFrequencies("ce", Locale.US, false, true);
		assertEquals(4, orderFrequencies.size());
		assertTrue(containsId(orderFrequencies, 100));
		assertTrue(containsId(orderFrequencies, 101));
		assertTrue(containsId(orderFrequencies, 102));
		assertTrue(containsId(orderFrequencies, 103));
	}
	
	/**
	 * @verifies get frequencies with names that match the phrase and locales if exact locale is
	 *           false
	 * @see OrderService#getOrderFrequencies(String, java.util.Locale, boolean, boolean)
	 */
	@Test
	public void getOrderFrequencies_shouldGetFrequenciesWithNamesThatMatchThePhraseAndLocalesIfExactLocaleIsFalse()
	        throws Exception {
		executeDataSet("org/openmrs/api/include/OrderServiceTest-otherOrderFrequencies.xml");
		List<OrderFrequency> orderFrequencies = orderService.getOrderFrequencies("ce", Locale.US, false, false);
		assertEquals(3, orderFrequencies.size());
		assertTrue(containsId(orderFrequencies, 100));
		assertTrue(containsId(orderFrequencies, 101));
		assertTrue(containsId(orderFrequencies, 102));
	}
	
	/**
	 * @verifies get frequencies with names that match the phrase and locale if exact locale is true
	 * @see OrderService#getOrderFrequencies(String, java.util.Locale, boolean, boolean)
	 */
	@Test
	public void getOrderFrequencies_shouldGetFrequenciesWithNamesThatMatchThePhraseAndLocaleIfExactLocaleIsTrue()
	        throws Exception {
		executeDataSet("org/openmrs/api/include/OrderServiceTest-otherOrderFrequencies.xml");
		List<OrderFrequency> orderFrequencies = orderService.getOrderFrequencies("ce", Locale.US, true, false);
		assertEquals(1, orderFrequencies.size());
		assertEquals(102, orderFrequencies.get(0).getOrderFrequencyId().intValue());
		
		orderFrequencies = orderService.getOrderFrequencies("ce", Locale.ENGLISH, true, false);
		assertEquals(2, orderFrequencies.size());
		assertTrue(containsId(orderFrequencies, 100));
		assertTrue(containsId(orderFrequencies, 101));
	}
	
	/**
	 * @verifies return unique frequencies
	 * @see OrderService#getOrderFrequencies(String, java.util.Locale, boolean, boolean)
	 */
	@Test
	public void getOrderFrequencies_shouldReturnUniqueFrequencies() throws Exception {
		executeDataSet("org/openmrs/api/include/OrderServiceTest-otherOrderFrequencies.xml");
		final String searchPhrase = "once";
		final Locale locale = Locale.ENGLISH;
		List<OrderFrequency> orderFrequencies = orderService.getOrderFrequencies(searchPhrase, locale, true, false);
		assertEquals(1, orderFrequencies.size());
		final OrderFrequency expectedOrderFrequency = orderService.getOrderFrequency(100);
		assertEquals(expectedOrderFrequency, orderFrequencies.get(0));
		
		//Add a new name to the frequency concept so that our search phrase matches on 2
		//concept names for the same frequency concept
		Concept frequencyConcept = expectedOrderFrequency.getConcept();
		final String newConceptName = searchPhrase + " A Day";
		frequencyConcept.addName(new ConceptName(newConceptName, locale));
		conceptService.saveConcept(frequencyConcept);
		
		orderFrequencies = orderService.getOrderFrequencies(searchPhrase, locale, true, false);
		assertEquals(1, orderFrequencies.size());
		assertEquals(expectedOrderFrequency, orderFrequencies.get(0));
	}
	
	/**
	 * @verifies reject a null search phrase
	 * @see OrderService#getOrderFrequencies(String, java.util.Locale, boolean, boolean)
	 */
	@Test
	public void getOrderFrequencies_shouldRejectANullSearchPhrase() throws Exception {
		expectedException.expect(IllegalArgumentException.class);
		expectedException.expectMessage("searchPhrase is required");
		orderService.getOrderFrequencies(null, Locale.ENGLISH, false, false);
	}
	
	@Test
	@Verifies(value = "should retire given order frequency", method = "retireOrderFrequency(orderFrequency, String)")
	public void retireOrderFrequency_shouldRetireGivenOrderFrequency() throws Exception {
		OrderFrequency orderFrequency = orderService.getOrderFrequency(1);
		assertNotNull(orderFrequency);
		Assert.assertFalse(orderFrequency.isRetired());
		Assert.assertNull(orderFrequency.getRetireReason());
		Assert.assertNull(orderFrequency.getDateRetired());
		
		orderService.retireOrderFrequency(orderFrequency, "retire reason");
		
		orderFrequency = orderService.getOrderFrequency(1);
		assertNotNull(orderFrequency);
		assertTrue(orderFrequency.isRetired());
		assertEquals("retire reason", orderFrequency.getRetireReason());
		assertNotNull(orderFrequency.getDateRetired());
		
		//Should not change the number of order frequencies.
		assertEquals(3, orderService.getOrderFrequencies(true).size());
	}
	
	@Test
	@Verifies(value = "should unretire given order frequency", method = "unretireOrderFrequency(OrderFrequency)")
	public void unretireOrderFrequency_shouldUnretireGivenOrderFrequency() throws Exception {
		OrderFrequency orderFrequency = orderService.getOrderFrequency(3);
		assertNotNull(orderFrequency);
		assertTrue(orderFrequency.isRetired());
		assertEquals("Some Retire Reason", orderFrequency.getRetireReason());
		assertNotNull(orderFrequency.getDateRetired());
		
		orderService.unretireOrderFrequency(orderFrequency);
		
		orderFrequency = orderService.getOrderFrequency(3);
		assertNotNull(orderFrequency);
		assertFalse(orderFrequency.isRetired());
		assertNull(orderFrequency.getRetireReason());
		assertNull(orderFrequency.getDateRetired());
		
		//Should not change the number of order frequencies.
		assertEquals(3, orderService.getOrderFrequencies(true).size());
	}
	
	@Test
	@Verifies(value = "should delete given order frequency", method = "purgeOrderFrequency(OrderFrequency)")
	public void purgeOrderFrequency_shouldDeleteGivenOrderFrequency() throws Exception {
		OrderFrequency orderFrequency = orderService.getOrderFrequency(3);
		assertNotNull(orderFrequency);
		
		orderService.purgeOrderFrequency(orderFrequency);
		
		orderFrequency = orderService.getOrderFrequency(3);
		Assert.assertNull(orderFrequency);
		
		//Should reduce the existing number of order frequencies.
		assertEquals(2, orderService.getOrderFrequencies(true).size());
	}
	
	/**
	 * @see {@link OrderService#saveOrderFrequency(OrderFrequency)}
	 */
	@Test
	@Verifies(value = "should add a new order frequency to the database", method = "saveOrderFrequency(OrderFrequency)")
	public void saveOrderFrequency_shouldAddANewOrderFrequencyToTheDatabase() throws Exception {
		Concept concept = new Concept();
		concept.addName(new ConceptName("new name", Context.getLocale()));
		concept.setConceptClass(conceptService.getConceptClassByName("Frequency"));
		concept = conceptService.saveConcept(concept);
		Integer originalSize = orderService.getOrderFrequencies(true).size();
		OrderFrequency orderFrequency = new OrderFrequency();
		orderFrequency.setConcept(concept);
		orderFrequency.setFrequencyPerDay(2d);
		
		orderFrequency = orderService.saveOrderFrequency(orderFrequency);
		
		assertNotNull(orderFrequency.getId());
		assertNotNull(orderFrequency.getUuid());
		assertNotNull(orderFrequency.getCreator());
		assertNotNull(orderFrequency.getDateCreated());
		assertEquals(originalSize + 1, orderService.getOrderFrequencies(true).size());
	}
	
	/**
	 * @see {@link OrderService#saveOrderFrequency(OrderFrequency)}
	 */
	@Test
	@Verifies(value = "should edit an existing order frequency that is not in use", method = "saveOrderFrequency(OrderFrequency)")
	public void saveOrderFrequency_shouldEditAnExistingOrderFrequencyThatIsNotInUse() throws Exception {
		executeDataSet(OTHER_ORDER_FREQUENCIES_XML);
		OrderFrequency orderFrequency = orderService.getOrderFrequency(100);
		assertNotNull(orderFrequency);
		
		orderFrequency.setFrequencyPerDay(4d);
		orderService.saveOrderFrequency(orderFrequency);
	}
	
	/**
	 * @see {@link OrderService#saveOrderFrequency(OrderFrequency)}
	 */
	@Test
	@Verifies(value = "should not allow editing an existing order frequency that is in use", method = "saveOrderFrequency(OrderFrequency)")
	public void saveOrderFrequency_shouldNotAllowEditingAnExistingOrderFrequencyThatIsInUse() throws Exception {
		OrderFrequency orderFrequency = orderService.getOrderFrequency(1);
		assertNotNull(orderFrequency);
		
		orderFrequency.setFrequencyPerDay(4d);
		expectedException.expect(APIException.class);
		expectedException.expectMessage("This order frequency cannot be edited because it is already in use");
		orderService.saveOrderFrequency(orderFrequency);
	}
	
	/**
	 * @see {@link OrderService#purgeOrderFrequency(OrderFrequency)}
	 */
	@Test
	@Verifies(value = "should not allow deleting an order frequency that is in use", method = "purgeOrderFrequency(OrderFrequency)")
	public void purgeOrderFrequency_shouldNotAllowDeletingAnOrderFrequencyThatIsInUse() throws Exception {
		OrderFrequency orderFrequency = orderService.getOrderFrequency(1);
		assertNotNull(orderFrequency);
		
		expectedException.expect(APIException.class);
		expectedException.expectMessage("This order frequency cannot be deleted because it is already in use");
		orderService.purgeOrderFrequency(orderFrequency);
	}
	
	@Test
	public void saveOrderWithScheduledDate_shouldAddANewOrderWithScheduledDateToTheDatabase() {
		Date scheduledDate = new Date();
		Order order = new Order();
		order.setAction(Action.NEW);
		order.setPatient(Context.getPatientService().getPatient(7));
		order.setConcept(Context.getConceptService().getConcept(5497));
		order.setCareSetting(orderService.getCareSetting(1));
		order.setOrderer(orderService.getOrder(1).getOrderer());
		order.setEncounter(encounterService.getEncounter(3));
		order.setStartDate(new Date());
		order.setScheduledDate(scheduledDate);
		order.setUrgency(Order.Urgency.ON_SCHEDULED_DATE);
		order.setEncounter(encounterService.getEncounter(3));
		order.setOrderType(orderService.getOrderType(17));
		order = orderService.saveOrder(order, null);
		Order newOrder = orderService.getOrder(order.getOrderId());
		assertNotNull(order);
		assertEquals(scheduledDate, order.getScheduledDate());
		assertNotNull(newOrder);
		assertEquals(scheduledDate, newOrder.getScheduledDate());
		
	}
	
	/**
	 * @verifies set order number specified in the context if specified
	 * @see OrderService#saveOrder(org.openmrs.Order, OrderContext)
	 */
	@Test
	public void saveOrder_shouldSetOrderNumberSpecifiedInTheContextIfSpecified() throws Exception {
		GlobalProperty gp = new GlobalProperty(OpenmrsConstants.GP_ORDER_NUMBER_GENERATOR_BEAN_ID,
		        "orderEntry.OrderNumberGenerator");
		Context.getAdministrationService().saveGlobalProperty(gp);
		Order order = new TestOrder();
		order.setEncounter(encounterService.getEncounter(6));
		order.setPatient(patientService.getPatient(7));
		order.setConcept(conceptService.getConcept(5497));
		order.setOrderer(providerService.getProvider(1));
		order.setCareSetting(orderService.getCareSetting(1));
		order.setOrderType(orderService.getOrderType(2));
		order.setEncounter(encounterService.getEncounter(3));
		order.setStartDate(new Date());
		OrderContext orderCtxt = new OrderContext();
		final String expectedOrderNumber = "Testing";
		orderCtxt.setAttribute(TimestampOrderNumberGenerator.NEXT_ORDER_NUMBER, expectedOrderNumber);
		order = orderService.saveOrder(order, orderCtxt);
		assertEquals(expectedOrderNumber, order.getOrderNumber());
	}
	
	/**
	 * @verifies set the order number returned by the configured generator
	 * @see OrderService#saveOrder(org.openmrs.Order, OrderContext)
	 */
	@Test
	public void saveOrder_shouldSetTheOrderNumberReturnedByTheConfiguredGenerator() throws Exception {
		GlobalProperty gp = new GlobalProperty(OpenmrsConstants.GP_ORDER_NUMBER_GENERATOR_BEAN_ID,
		        "orderEntry.OrderNumberGenerator");
		Context.getAdministrationService().saveGlobalProperty(gp);
		Order order = new TestOrder();
		order.setPatient(patientService.getPatient(7));
		order.setConcept(conceptService.getConcept(5497));
		order.setOrderer(providerService.getProvider(1));
		order.setCareSetting(orderService.getCareSetting(1));
		order.setOrderType(orderService.getOrderType(2));
		order.setEncounter(encounterService.getEncounter(3));
		order.setStartDate(new Date());
		order = orderService.saveOrder(order, null);
		assertTrue(order.getOrderNumber().startsWith(TimestampOrderNumberGenerator.ORDER_NUMBER_PREFIX));
	}
	
	/**
	 * @verifies fail if an active order for the same concept and care setting exists
	 * @see OrderService#saveOrder(org.openmrs.Order, OrderContext)
	 */
	@Test
	public void saveOrder_shouldFailIfAnActiveOrderForTheSameConceptAndCareSettingExists() throws Exception {
		final Patient patient = patientService.getPatient(2);
		final Concept cd4Count = conceptService.getConcept(5497);
		//sanity check that we have an active order for the same concept
		TestOrder duplicateOrder = (TestOrder) orderService.getOrder(7);
		assertTrue(duplicateOrder.isCurrent());
		assertEquals(cd4Count, duplicateOrder.getConcept());
		
		Order order = new Order();
		order.setPatient(patient);
		order.setCareSetting(orderService.getCareSetting(2));
		order.setConcept(cd4Count);
		order.setEncounter(encounterService.getEncounter(6));
		order.setOrderer(providerService.getProvider(1));
		order.setCareSetting(duplicateOrder.getCareSetting());
		
		expectedException.expect(APIException.class);
		expectedException.expectMessage("Cannot have more than one active order for the same concept and care setting");
		orderService.saveOrder(order, null);
	}
	
	/**
	 * @verifies pass if an active order for the same concept exists in a different care setting
	 * @see OrderService#saveOrder(org.openmrs.Order, OrderContext)
	 */
	@Test
	public void saveOrder_shouldPassIfAnActiveOrderForTheSameConceptExistsInADifferentCareSetting() throws Exception {
		final Patient patient = patientService.getPatient(2);
		final Concept cd4Count = conceptService.getConcept(5497);
		TestOrder duplicateOrder = (TestOrder) orderService.getOrder(7);
		final CareSetting inpatient = orderService.getCareSetting(2);
		assertNotEquals(inpatient, duplicateOrder.getCareSetting());
		assertTrue(duplicateOrder.isCurrent());
		assertEquals(cd4Count, duplicateOrder.getConcept());
		int initialActiveOrderCount = orderService.getActiveOrders(patient, null, null, null).size();
		
		Order order = new Order();
		order.setPatient(patient);
		order.setCareSetting(orderService.getCareSetting(2));
		order.setConcept(cd4Count);
		order.setEncounter(encounterService.getEncounter(6));
		order.setOrderer(providerService.getProvider(1));
		order.setCareSetting(inpatient);
		
		orderService.saveOrder(order, null);
		List<Order> activeOrders = orderService.getActiveOrders(patient, null, null, null);
		assertEquals(++initialActiveOrderCount, activeOrders.size());
	}
	
	/**
	 * @verifies find order type object given valid id
	 * @see OrderService#getOrderType(Integer)
	 */
	@Test
	public void getOrderType_shouldFindOrderTypeObjectGivenValidId() throws Exception {
		assertEquals("Drug order", orderService.getOrderType(1).getName());
	}
	
	/**
	 * @verifies return null if no order type object found with given id
	 * @see OrderService#getOrderType(Integer)
	 */
	@Test
	public void getOrderType_shouldReturnNullIfNoOrderTypeObjectFoundWithGivenId() throws Exception {
		OrderType orderType = orderService.getOrderType(1000);
		assertNull(orderType);
	}
	
	/**
	 * @verifies find order type object given valid uuid
	 * @see OrderService#getOrderTypeByUuid(String)
	 */
	@Test
	public void getOrderTypeByUuid_shouldFindOrderTypeObjectGivenValidUuid() throws Exception {
		OrderType orderType = orderService.getOrderTypeByUuid("131168f4-15f5-102d-96e4-000c29c2a5d7");
		assertEquals("Drug order", orderType.getName());
	}
	
	/**
	 * @verifies return null if no order type object found with given uuid
	 * @see OrderService#getOrderTypeByUuid(String)
	 */
	@Test
	public void getOrderTypeByUuid_shouldReturnNullIfNoOrderTypeObjectFoundWithGivenUuid() throws Exception {
		assertNull(orderService.getOrderTypeByUuid("some random uuid"));
	}
	
	/**
	 * @verifies get all order types if includeRetired is set to true
	 * @see OrderService#getOrderTypes(boolean)
	 */
	@Test
	public void getOrderTypes_shouldGetAllOrderTypesIfIncludeRetiredIsSetToTrue() throws Exception {
		assertEquals(14, orderService.getOrderTypes(true).size());
	}
	
	/**
	 * @verifies get all non retired order types if includeRetired is set to false
	 * @see OrderService#getOrderTypes(boolean)
	 */
	@Test
	public void getOrderTypes_shouldGetAllNonRetiredOrderTypesIfIncludeRetiredIsSetToFalse() throws Exception {
		assertEquals(11, orderService.getOrderTypes(false).size());
	}
	
	/**
	 * @verifies return the order type that matches the specified name
	 * @see OrderService#getOrderTypeByName(String)
	 */
	@Test
	public void getOrderTypeByName_shouldReturnTheOrderTypeThatMatchesTheSpecifiedName() throws Exception {
		OrderType orderType = orderService.getOrderTypeByName("Drug order");
		assertEquals("131168f4-15f5-102d-96e4-000c29c2a5d7", orderType.getUuid());
	}
	
	/**
	 * @verifies fail if patient is null
	 * @see OrderService#getOrders(org.openmrs.Patient, org.openmrs.CareSetting,
	 *      org.openmrs.OrderType, boolean)
	 */
	@Test
	public void getOrders_shouldFailIfPatientIsNull() throws Exception {
		expectedException.expect(IllegalArgumentException.class);
		expectedException.expectMessage("Patient is required");
		orderService.getOrders(null, null, null, false);
	}
	
	/**
	 * @verifies fail if careSetting is null
	 * @see OrderService#getOrders(org.openmrs.Patient, org.openmrs.CareSetting,
	 *      org.openmrs.OrderType, boolean)
	 */
	@Test
	public void getOrders_shouldFailIfCareSettingIsNull() throws Exception {
		expectedException.expect(IllegalArgumentException.class);
		expectedException.expectMessage("CareSetting is required");
		orderService.getOrders(new Patient(), null, null, false);
	}
	
	/**
	 * @verifies get the orders that match all the arguments
	 * @see OrderService#getOrders(org.openmrs.Patient, org.openmrs.CareSetting,
	 *      org.openmrs.OrderType, boolean)
	 */
	@Test
	public void getOrders_shouldGetTheOrdersThatMatchAllTheArguments() throws Exception {
		Patient patient = patientService.getPatient(2);
		CareSetting outPatient = orderService.getCareSetting(1);
		OrderType testOrderType = orderService.getOrderType(2);
		List<Order> testOrders = orderService.getOrders(patient, outPatient, testOrderType, false);
		assertEquals(3, testOrders.size());
		TestUtil.containsId(testOrders, 6);
		TestUtil.containsId(testOrders, 7);
		TestUtil.containsId(testOrders, 9);
		
		OrderType drugOrderType = orderService.getOrderType(1);
		List<Order> drugOrders = orderService.getOrders(patient, outPatient, drugOrderType, false);
		assertEquals(5, drugOrders.size());
		TestUtil.containsId(drugOrders, 2);
		TestUtil.containsId(drugOrders, 3);
		TestUtil.containsId(drugOrders, 44);
		TestUtil.containsId(drugOrders, 444);
		TestUtil.containsId(drugOrders, 5);
		
		CareSetting inPatient = orderService.getCareSetting(2);
		List<Order> inPatientDrugOrders = orderService.getOrders(patient, inPatient, drugOrderType, false);
		assertEquals(222, inPatientDrugOrders.get(0).getOrderId().intValue());
	}
	
	/**
	 * @verifies get all unvoided matches if includeVoided is set to false
	 * @see OrderService#getOrders(org.openmrs.Patient, org.openmrs.CareSetting,
	 *      org.openmrs.OrderType, boolean)
	 */
	@Test
	public void getOrders_shouldGetAllUnvoidedMatchesIfIncludeVoidedIsSetToFalse() throws Exception {
		Patient patient = patientService.getPatient(2);
		CareSetting outPatient = orderService.getCareSetting(1);
		OrderType testOrderType = orderService.getOrderType(2);
		assertEquals(3, orderService.getOrders(patient, outPatient, testOrderType, false).size());
	}
	
	/**
	 * @verifies include voided matches if includeVoided is set to true
	 * @see OrderService#getOrders(org.openmrs.Patient, org.openmrs.CareSetting,
	 *      org.openmrs.OrderType, boolean)
	 */
	@Test
	public void getOrders_shouldIncludeVoidedMatchesIfIncludeVoidedIsSetToTrue() throws Exception {
		Patient patient = patientService.getPatient(2);
		CareSetting outPatient = orderService.getCareSetting(1);
		OrderType testOrderType = orderService.getOrderType(2);
		assertEquals(4, orderService.getOrders(patient, outPatient, testOrderType, true).size());
	}
	
	/**
	 * @verifies include orders for sub types if order type is specified
	 * @see OrderService#getOrders(org.openmrs.Patient, org.openmrs.CareSetting,
	 *      org.openmrs.OrderType, boolean)
	 */
	@Test
	public void getOrders_shouldIncludeOrdersForSubTypesIfOrderTypeIsSpecified() throws Exception {
		executeDataSet("org/openmrs/api/include/OrderServiceTest-otherOrders.xml");
		Patient patient = patientService.getPatient(2);
		OrderType testOrderType = orderService.getOrderType(2);
		CareSetting outPatient = orderService.getCareSetting(1);
		List<Order> orders = orderService.getOrders(patient, outPatient, testOrderType, false);
		assertEquals(7, orders.size());
		Order[] expectedOrder1 = { orderService.getOrder(6), orderService.getOrder(7), orderService.getOrder(9),
		        orderService.getOrder(101), orderService.getOrder(102), orderService.getOrder(103),
		        orderService.getOrder(104) };
		assertThat(orders, hasItems(expectedOrder1));
		
		OrderType labTestOrderType = orderService.getOrderType(7);
		orders = orderService.getOrders(patient, outPatient, labTestOrderType, false);
		assertEquals(3, orderService.getOrders(patient, outPatient, labTestOrderType, false).size());
		Order[] expectedOrder2 = { orderService.getOrder(101), orderService.getOrder(103), orderService.getOrder(104) };
		assertThat(orders, hasItems(expectedOrder2));
	}
	
	/**
	 * @verifies fail if patient is null
	 * @see OrderService#getAllOrdersByPatient(org.openmrs.Patient)
	 */
	@Test
	public void getAllOrdersByPatient_shouldFailIfPatientIsNull() throws Exception {
		expectedException.expect(IllegalArgumentException.class);
		expectedException.expectMessage("Patient is required");
		orderService.getAllOrdersByPatient(null);
	}
	
	/**
	 * @verifies get all the orders for the specified patient
	 * @see OrderService#getAllOrdersByPatient(org.openmrs.Patient)
	 */
	@Test
	public void getAllOrdersByPatient_shouldGetAllTheOrdersForTheSpecifiedPatient() throws Exception {
		assertEquals(12, orderService.getAllOrdersByPatient(patientService.getPatient(2)).size());
		assertEquals(2, orderService.getAllOrdersByPatient(patientService.getPatient(7)).size());
	}
	
	/**
	 * @verifies set order type if null but mapped to the concept class
	 * @see OrderService#saveOrder(org.openmrs.Order, OrderContext)
	 */
	@Test
	public void saveOrder_shouldSetOrderTypeIfNullButMappedToTheConceptClass() throws Exception {
		Order order = new Order();
		order.setPatient(patientService.getPatient(7));
		order.setConcept(conceptService.getConcept(5497));
		order.setOrderer(providerService.getProvider(1));
		order.setCareSetting(orderService.getCareSetting(1));
		order.setEncounter(encounterService.getEncounter(3));
		order.setStartDate(new Date());
		order = orderService.saveOrder(order, null);
		assertEquals(2, order.getOrderType().getOrderTypeId().intValue());
	}
	
	/**
	 * @verifies fail if order type is null and not mapped to the concept class
	 * @see OrderService#saveOrder(org.openmrs.Order, OrderContext)
	 */
	@Test
	public void saveOrder_shouldFailIfOrderTypeIsNullAndNotMappedToTheConceptClass() throws Exception {
		Order order = new Order();
		order.setPatient(patientService.getPatient(7));
		order.setConcept(conceptService.getConcept(9));
		order.setOrderer(providerService.getProvider(1));
		order.setCareSetting(orderService.getCareSetting(1));
		order.setEncounter(encounterService.getEncounter(3));
		order.setStartDate(new Date());
		expectedException.expect(APIException.class);
		expectedException.expectMessage("Cannot determine the order type of the order");
		orderService.saveOrder(order, null);
	}
	
	/**
	 * @see {@link OrderService#saveOrderType(org.openmrs.OrderType)}
	 */
	@Test
	@Verifies(value = "should add a new order type to the database", method = "saveOrderType(org.openmrs.OrderType)")
	public void saveOrderType_shouldAddANewOrderTypeToTheDatabase() {
		int orderTypeCount = orderService.getOrderTypes(true).size();
		OrderType orderType = new OrderType();
		orderType.setName("New Order");
		orderType.setJavaClassName("org.openmrs.NewTestOrder");
		orderType.setDescription("New order type for testing");
		orderType.setRetired(false);
		orderType = orderService.saveOrderType(orderType);
		assertNotNull(orderType);
		assertEquals("New Order", orderType.getName());
		assertNotNull(orderType.getId());
		assertEquals((orderTypeCount + 1), orderService.getOrderTypes(true).size());
	}
	
	/**
	 * @verifies edit an existing order type
	 * @see OrderService#saveOrderType(org.openmrs.OrderType)
	 */
	@Test
	public void saveOrderType_shouldEditAnExistingOrderType() throws Exception {
		OrderType orderType = orderService.getOrderType(1);
		assertNull(orderType.getDateChanged());
		assertNull(orderType.getChangedBy());
		final String newDescription = "new";
		orderType.setDescription(newDescription);
		
		orderService.saveOrderType(orderType);
		Context.flushSession();
		assertNotNull(orderType.getDateChanged());
		assertNotNull(orderType.getChangedBy());
	}
	
	/**
	 * @see {@link OrderService#purgeOrderType(org.openmrs.OrderType)}
	 */
	@Test
	@Verifies(value = "should delete order type if not in use", method = "purgeOrderType(org.openmrs.OrderType)")
	public void purgeOrderType_shouldDeleteOrderTypeIfNotInUse() {
		final Integer id = 13;
		OrderType orderType = orderService.getOrderType(id);
		assertNotNull(orderType);
		orderService.purgeOrderType(orderType);
		assertNull(orderService.getOrderType(id));
	}
	
	/**
	 * @see {@link OrderService#purgeOrderType(org.openmrs.OrderType)}
	 */
	@Test
	@Verifies(value = "should not allow deleting an order type that is in use", method = "purgeOrderType(org.openmrs.OrderType)")
	public void purgeOrderType_shouldNotAllowDeletingAnOrderTypeThatIsInUse() {
		OrderType orderType = orderService.getOrderType(1);
		assertNotNull(orderType);
		expectedException.expect(APIException.class);
		expectedException.expectMessage("This order type cannot be deleted because it is already in use");
		orderService.purgeOrderType(orderType);
	}
	
	/**
	 * @see {@link OrderService#retireOrderType(org.openmrs.OrderType, String)}
	 */
	@Test
	@Verifies(value = "should retire order type", method = "retireOrderType(org.openmrs.OrderType, String)")
	public void retireOrderType_shouldRetireOrderType() {
		OrderType orderType = orderService.getOrderType(15);
		assertFalse(orderType.getRetired());
		assertNull(orderType.getRetiredBy());
		assertNull(orderType.getRetireReason());
		assertNull(orderType.getDateRetired());
		orderService.retireOrderType(orderType, "Retire for testing purposes");
		orderType = orderService.getOrderType(15);
		assertTrue(orderType.getRetired());
		assertNotNull(orderType.getRetiredBy());
		assertNotNull(orderType.getRetireReason());
		assertNotNull(orderType.getDateRetired());
	}
	
	/**
	 * @see {@link OrderService#unretireOrderType(org.openmrs.OrderType)}
	 */
	@Test
	@Verifies(value = "should unretire order type", method = "unretireOrderType(org.openmrs.OrderType)")
	public void unretireOrderType_shouldUnretireOrderType() {
		OrderType orderType = orderService.getOrderType(16);
		assertTrue(orderType.getRetired());
		assertNotNull(orderType.getRetiredBy());
		assertNotNull(orderType.getRetireReason());
		assertNotNull(orderType.getDateRetired());
		orderService.unretireOrderType(orderType);
		orderType = orderService.getOrderType(16);
		assertFalse(orderType.getRetired());
		assertNull(orderType.getRetiredBy());
		assertNull(orderType.getRetireReason());
		assertNull(orderType.getDateRetired());
	}
	
	/**
	 * @see {@link OrderService#getSubtypes(org.openmrs.OrderType, boolean)}
	 */
	@Test
	@Verifies(value = "should return all order subtypes of given order type", method = "getOrderSubtypes(org.openmrs.OrderType, boolean)")
	public void getOrderSubTypes_shouldGetAllSubOrderTypesWithRetiredOrderTypes() {
		List<OrderType> orderTypeList = orderService.getSubtypes(orderService.getOrderType(2), true);
		assertEquals(7, orderTypeList.size());
	}
	
	/**
	 * @see {@link OrderService#getSubtypes(org.openmrs.OrderType, boolean)}
	 */
	@Test
	@Verifies(value = "should return unretired order subtypes of given order type", method = "getOrderSubtypes(org.openmrs.OrderType, boolean)")
	public void getOrderSubTypes_shouldGetAllSubOrderTypesWithoutRetiredOrderTypes() {
		List<OrderType> orderTypeList = orderService.getSubtypes(orderService.getOrderType(2), false);
		assertEquals(6, orderTypeList.size());
	}
	
	/**
	 * @verifies default to care setting and order type defined in the order context if null
	 * @see OrderService#saveOrder(org.openmrs.Order, OrderContext)
	 */
	@Test
	public void saveOrder_shouldDefaultToCareSettingAndOrderTypeDefinedInTheOrderContextIfNull() throws Exception {
		Order order = new Order();
		order.setPatient(patientService.getPatient(7));
		Concept trimune30 = conceptService.getConcept(792);
		order.setConcept(trimune30);
		order.setOrderer(providerService.getProvider(1));
		order.setEncounter(encounterService.getEncounter(3));
		order.setStartDate(new Date());
		OrderType expectedOrderType = orderService.getOrderType(3);
		CareSetting expectedCareSetting = orderService.getCareSetting(1);
		OrderContext orderContext = new OrderContext();
		orderContext.setOrderType(expectedOrderType);
		orderContext.setCareSetting(expectedCareSetting);
		order = orderService.saveOrder(order, orderContext);
		assertFalse(expectedOrderType.getConceptClasses().contains(trimune30.getConceptClass()));
		assertEquals(expectedOrderType, order.getOrderType());
		assertEquals(expectedCareSetting, order.getCareSetting());
	}
	
	/**
	 * @see OrderService#getDiscontinuationOrder(Order)
	 * @verifies return discontinuation order if order has been discontinued
	 */
	@Test
	public void getDiscontinuationOrder_shouldReturnDiscontinuationOrderIfOrderHasBeenDiscontinued() throws Exception {
		Order order = orderService.getOrder(111);
		Order discontinuationOrder = orderService.discontinueOrder(order, "no reason", new Date(), providerService
		        .getProvider(1), order.getEncounter());
		
		Order foundDiscontinuationOrder = orderService.getDiscontinuationOrder(order);
		
		assertThat(foundDiscontinuationOrder, is(discontinuationOrder));
	}
	
	/**
	 * @see OrderService#getDiscontinuationOrder(Order)
	 * @verifies return null if order has not been discontinued
	 */
	@Test
	public void getDiscontinuationOrder_shouldReturnNullIfOrderHasNotBeenDiscontinued() throws Exception {
		Order order = orderService.getOrder(111);
		Order discontinuationOrder = orderService.getDiscontinuationOrder(order);
		
		assertThat(discontinuationOrder, is(nullValue()));
	}
	
	/**
	 * @see OrderService#getOrderTypeByConceptClass(ConceptClass)
	 * @verifies get order type mapped to the given concept class
	 */
	@Test
	public void getOrderTypeByConceptClass_shouldGetOrderTypeMappedToTheGivenConceptClass() throws Exception {
		OrderType orderType = orderService.getOrderTypeByConceptClass(Context.getConceptService().getConceptClass(1));
		
		Assert.assertNotNull(orderType);
		Assert.assertEquals(2, orderType.getOrderTypeId().intValue());
	}
	
	/**
	 * @see OrderService#getOrderTypeByConcept(Concept)
	 * @verifies get order type mapped to the given concept
	 */
	@Test
	public void getOrderTypeByConcept_shouldGetOrderTypeMappedToTheGivenConcept() throws Exception {
		OrderType orderType = orderService.getOrderTypeByConcept(Context.getConceptService().getConcept(5089));
		
		Assert.assertNotNull(orderType);
		Assert.assertEquals(2, orderType.getOrderTypeId().intValue());
	}
	
	/**
	 * @verifies not allow changing the patient of the previous order when revising an order
	 * @see OrderService#saveOrder(org.openmrs.Order, OrderContext)
	 */
	@Test
	public void saveOrder_shouldNotAllowChangingThePatientOfThePreviousOrderWhenRevisingAnOrder() throws Exception {
		Order orderToRevise = orderService.getOrder(7);
		Patient newPatient = patientService.getPatient(7);
		assertFalse(orderToRevise.getPatient().equals(newPatient));
		orderToRevise.setPatient(newPatient);
		Order order = orderToRevise.cloneForRevision();
		order.setStartDate(new Date());
		order.setEncounter(encounterService.getEncounter(3));
		order.setOrderer(providerService.getProvider(1));
		
		expectedException.expect(APIException.class);
		expectedException.expectMessage("Cannot change the patient of an order");
		orderService.saveOrder(order, null);
	}
	
	/**
	 * @verifies not allow changing the careSetting of the previous order when revising an order
	 * @see OrderService#saveOrder(org.openmrs.Order, OrderContext)
	 */
	@Test
	public void saveOrder_shouldNotAllowChangingTheCareSettingOfThePreviousOrderWhenRevisingAnOrder() throws Exception {
		Order order = orderService.getOrder(7).cloneForRevision();
		order.setStartDate(new Date());
		order.setEncounter(encounterService.getEncounter(6));
		order.setOrderer(providerService.getProvider(1));
		CareSetting newCareSetting = orderService.getCareSetting(2);
		assertFalse(order.getPreviousOrder().getCareSetting().equals(newCareSetting));
		order.getPreviousOrder().setCareSetting(newCareSetting);
		
		expectedException.expect(APIException.class);
		expectedException.expectMessage("Cannot change the careSetting of an order");
		orderService.saveOrder(order, null);
	}
	
	/**
	 * @verifies not allow changing the concept of the previous order when revising an order
	 * @see OrderService#saveOrder(org.openmrs.Order, OrderContext)
	 */
	@Test
	public void saveOrder_shouldNotAllowChangingTheConceptOfThePreviousOrderWhenRevisingAnOrder() throws Exception {
		Order order = orderService.getOrder(7).cloneForRevision();
		order.setStartDate(new Date());
		order.setEncounter(encounterService.getEncounter(6));
		order.setOrderer(providerService.getProvider(1));
		Concept newConcept = conceptService.getConcept(5089);
		assertFalse(order.getPreviousOrder().getConcept().equals(newConcept));
		order.getPreviousOrder().setConcept(newConcept);
		
		expectedException.expect(APIException.class);
		expectedException.expectMessage("Cannot change the concept of an order");
		orderService.saveOrder(order, null);
	}
	
	/**
	 * @verifies not allow changing the drug of the previous drug order when revising an order
	 * @see OrderService#saveOrder(org.openmrs.Order, OrderContext)
	 */
	@Test
	public void saveOrder_shouldNotAllowChangingTheDrugOfThePreviousDrugOrderWhenRevisingAnOrder() throws Exception {
		DrugOrder order = (DrugOrder) orderService.getOrder(111).cloneForRevision();
		order.setStartDate(new Date());
		order.setEncounter(encounterService.getEncounter(3));
		order.setOrderer(providerService.getProvider(1));
		Drug newDrug = conceptService.getDrug(2);
		DrugOrder previousOrder = (DrugOrder) order.getPreviousOrder();
		assertFalse(previousOrder.getDrug().equals(newDrug));
		previousOrder.setDrug(newDrug);
		
		expectedException.expect(APIException.class);
		expectedException.expectMessage("Cannot change the drug of a drug order");
		orderService.saveOrder(order, null);
	}
	
	/**
	 * @verifies fail if concept in previous order does not match that of the revised order
	 * @see OrderService#saveOrder(org.openmrs.Order, OrderContext)
	 */
	@Test
	public void saveOrder_shouldFailIfConceptInPreviousOrderDoesNotMatchThatOfTheRevisedOrder() throws Exception {
		Order previousOrder = orderService.getOrder(7);
		Order order = previousOrder.cloneForRevision();
		order.setStartDate(new Date());
		order.setOrderer(providerService.getProvider(1));
		order.setEncounter(encounterService.getEncounter(6));
		Concept newConcept = conceptService.getConcept(5089);
		assertFalse(previousOrder.getConcept().equals(newConcept));
		order.setConcept(newConcept);
		
		expectedException.expect(APIException.class);
		expectedException.expectMessage("The concept of the previous order and the new one order don't match");
		orderService.saveOrder(order, null);
	}
	
	/**
	 * @verifies fail if the existing drug order matches the concept and not drug of the revised
	 *           order
	 * @see OrderService#saveOrder(org.openmrs.Order, OrderContext)
	 */
	@Test
	public void saveOrder_shouldFailIfTheExistingDrugOrderMatchesTheConceptAndNotDrugOfTheRevisedOrder() throws Exception {
		final DrugOrder orderToDiscontinue = (DrugOrder) orderService.getOrder(5);
		
		//create a different test drug
		Drug discontinuationOrderDrug = new Drug();
		discontinuationOrderDrug.setConcept(orderToDiscontinue.getConcept());
		discontinuationOrderDrug = conceptService.saveDrug(discontinuationOrderDrug);
		assertNotEquals(discontinuationOrderDrug, orderToDiscontinue.getDrug());
		assertNotNull(orderToDiscontinue.getDrug());
		
		DrugOrder order = orderToDiscontinue.cloneForRevision();
		order.setStartDate(new Date());
		order.setOrderer(providerService.getProvider(1));
		order.setEncounter(encounterService.getEncounter(6));
		order.setDrug(discontinuationOrderDrug);
		
		expectedException.expect(APIException.class);
		expectedException.expectMessage("The drug of the previous order and the new one order don't match");
		orderService.saveOrder(order, null);
	}
	
	/**
	 * @verifies fail if the order type of the previous order does not match
	 * @see OrderService#saveOrder(org.openmrs.Order, OrderContext)
	 */
	@Test
	public void saveOrder_shouldFailIfTheOrderTypeOfThePreviousOrderDoesNotMatch() throws Exception {
		Order order = orderService.getOrder(7);
		assertTrue(OrderUtilTest.isActiveOrder(order, null));
		Order discontinuationOrder = order.cloneForDiscontinuing();
		OrderType orderType = orderService.getOrderType(7);
		assertNotEquals(discontinuationOrder.getOrderType(), orderType);
		assertTrue(OrderUtil.isType(discontinuationOrder.getOrderType(), orderType));
		discontinuationOrder.setOrderType(orderType);
		discontinuationOrder.setOrderer(Context.getProviderService().getProvider(1));
		discontinuationOrder.setEncounter(Context.getEncounterService().getEncounter(6));
		
		expectedException.expect(APIException.class);
		expectedException.expectMessage("The order type does not match that of the previous order");
		orderService.saveOrder(discontinuationOrder, null);
	}
	
	/**
	 * @verifies fail if the java type of the previous order does not match
	 * @see OrderService#saveOrder(org.openmrs.Order, OrderContext)
	 */
	@Test
	public void saveOrder_shouldFailIfTheJavaTypeOfThePreviousOrderDoesNotMatch() throws Exception {
		Order order = orderService.getOrder(7);
		assertTrue(OrderUtilTest.isActiveOrder(order, null));
		Order discontinuationOrder = new SomeTestOrder();
		discontinuationOrder.setCareSetting(order.getCareSetting());
		discontinuationOrder.setConcept(order.getConcept());
		discontinuationOrder.setAction(Order.Action.DISCONTINUE.DISCONTINUE);
		discontinuationOrder.setPreviousOrder(order);
		discontinuationOrder.setPatient(order.getPatient());
		assertTrue(order.getOrderType().getJavaClass().isAssignableFrom(discontinuationOrder.getClass()));
		discontinuationOrder.setOrderType(order.getOrderType());
		discontinuationOrder.setOrderer(Context.getProviderService().getProvider(1));
		discontinuationOrder.setEncounter(Context.getEncounterService().getEncounter(6));
		
		expectedException.expect(APIException.class);
		expectedException.expectMessage("The class does not match that of the previous order");
		orderService.saveOrder(discontinuationOrder, null);
	}
	
	/**
	 * @verifies fail if the careSetting of the previous order does not match
	 * @see OrderService#saveOrder(org.openmrs.Order, OrderContext)
	 */
	@Test
	public void saveOrder_shouldFailIfTheCareSettingOfThePreviousOrderDoesNotMatch() throws Exception {
		Order order = orderService.getOrder(7);
		assertTrue(OrderUtilTest.isActiveOrder(order, null));
		Order discontinuationOrder = order.cloneForDiscontinuing();
		CareSetting careSetting = orderService.getCareSetting(2);
		assertNotEquals(discontinuationOrder.getCareSetting(), careSetting);
		discontinuationOrder.setCareSetting(careSetting);
		discontinuationOrder.setOrderer(Context.getProviderService().getProvider(1));
		discontinuationOrder.setEncounter(Context.getEncounterService().getEncounter(6));
		
		expectedException.expect(APIException.class);
		expectedException.expectMessage("The care setting does not match that of the previous order");
		orderService.saveOrder(discontinuationOrder, null);
	}
	
	/**
	 * @verifies set concept for drug orders if null
	 * @see OrderService#saveOrder(org.openmrs.Order, OrderContext)
	 */
	@Test
	public void saveOrder_shouldSetConceptForDrugOrdersIfNull() throws Exception {
		Patient patient = patientService.getPatient(7);
		CareSetting careSetting = orderService.getCareSetting(2);
		OrderType orderType = orderService.getOrderTypeByName("Drug order");
		
		//place drug order
		DrugOrder order = new DrugOrder();
		Encounter encounter = encounterService.getEncounter(3);
		order.setEncounter(encounter);
		order.setPatient(patient);
		order.setDrug(conceptService.getDrug(2));
		order.setCareSetting(careSetting);
		order.setOrderer(Context.getProviderService().getProvider(1));
		order.setStartDate(encounter.getEncounterDatetime());
		order.setOrderType(orderType);
		order.setDosingType(DrugOrder.DosingType.FREE_TEXT);
		order.setInstructions("None");
		order.setDosingInstructions("Test Instruction");
		orderService.saveOrder(order, null);
		assertNotNull(order.getOrderId());
	}
	
	/**
	 * @see org.openmrs.api.OrderService#getDrugRoutes()
	 * @verifies get drug routes associated with concept uuid provided in global properties
	 */
	@Test
	public void getDrugRoutes_shouldGetDrugRoutesAssociatedConceptPrividedInGlobalProperties() throws Exception {
		List<Concept> drugRoutesList = orderService.getDrugRoutes();
		assertEquals(1, drugRoutesList.size());
		assertEquals(22, drugRoutesList.get(0).getConceptId().intValue());
	}
	
	/**
	 * @verifies void an order
	 * @see OrderService#voidOrder(org.openmrs.Order, String)
	 */
	@Test
	public void voidOrder_shouldVoidAnOrder() throws Exception {
		Order order = orderService.getOrder(1);
		assertFalse(order.getVoided());
		assertNull(order.getDateVoided());
		assertNull(order.getVoidedBy());
		assertNull(order.getVoidReason());
		
		orderService.voidOrder(order, "None");
		assertTrue(order.getVoided());
		assertNotNull(order.getDateVoided());
		assertNotNull(order.getVoidedBy());
		assertNotNull(order.getVoidReason());
	}
	
	/**
	 * @verifies unset dateStopped of the previous order if the specified order is a discontinuation
	 * @see OrderService#voidOrder(org.openmrs.Order, String)
	 */
	@Test
	public void voidOrder_shouldUnsetDateStoppedOfThePreviousOrderIfTheSpecifiedOrderIsADiscontinuation() throws Exception {
		Order order = orderService.getOrder(22);
		assertEquals(Action.DISCONTINUE, order.getAction());
		Order previousOrder = order.getPreviousOrder();
		assertNotNull(previousOrder.getDateStopped());
		assertFalse(order.getVoided());
		
		orderService.voidOrder(order, "None");
		//Ensures order interceptor is okay with all the changes
		Context.flushSession();
		assertTrue(order.getVoided());
		assertNull(previousOrder.getDateStopped());
	}
	
	/**
	 * @verifies unset dateStopped of the previous order if the specified order is a revision
	 * @see OrderService#voidOrder(org.openmrs.Order, String)
	 */
	@Test
	public void voidOrder_shouldUnsetDateStoppedOfThePreviousOrderIfTheSpecifiedOrderIsARevision() throws Exception {
		Order order = orderService.getOrder(111);
		assertEquals(Action.REVISE, order.getAction());
		Order previousOrder = order.getPreviousOrder();
		assertNotNull(previousOrder.getDateStopped());
		assertFalse(order.getVoided());
		
		orderService.voidOrder(order, "None");
		Context.flushSession();
		assertTrue(order.getVoided());
		assertNull(previousOrder.getDateStopped());
	}
	
	/**
	 * @verifies unvoid an order
	 * @see OrderService#unvoidOrder(org.openmrs.Order)
	 */
	@Test
	public void unvoidOrder_shouldUnvoidAnOrder() throws Exception {
		Order order = orderService.getOrder(8);
		assertTrue(order.getVoided());
		assertNotNull(order.getDateVoided());
		assertNotNull(order.getVoidedBy());
		assertNotNull(order.getVoidReason());
		
		orderService.unvoidOrder(order);
		assertFalse(order.getVoided());
		assertNull(order.getDateVoided());
		assertNull(order.getVoidedBy());
		assertNull(order.getVoidReason());
	}
	
	/**
	 * @verifies stop the previous order if the specified order is a discontinuation
	 * @see OrderService#unvoidOrder(org.openmrs.Order)
	 */
	@Test
	public void unvoidOrder_shouldStopThePreviousOrderIfTheSpecifiedOrderIsADiscontinuation() throws Exception {
		Order order = orderService.getOrder(22);
		assertEquals(Action.DISCONTINUE, order.getAction());
		Order previousOrder = order.getPreviousOrder();
		assertNotNull(previousOrder.getDateStopped());
		assertFalse(order.getVoided());
		
		//void the DC order for testing purposes so we can unvoid it later
		orderService.voidOrder(order, "None");
		Context.flushSession();
		assertTrue(order.getVoided());
		assertNull(previousOrder.getDateStopped());
		
		orderService.unvoidOrder(order);
		Context.flushSession();
		assertFalse(order.getVoided());
		assertNotNull(previousOrder.getDateStopped());
	}
	
	/**
	 * @verifies stop the previous order if the specified order is a revision
	 * @see OrderService#unvoidOrder(org.openmrs.Order)
	 */
	@Test
	public void unvoidOrder_shouldStopThePreviousOrderIfTheSpecifiedOrderIsARevision() throws Exception {
		Order order = orderService.getOrder(111);
		assertEquals(Action.REVISE, order.getAction());
		Order previousOrder = order.getPreviousOrder();
		assertNotNull(previousOrder.getDateStopped());
		assertFalse(order.getVoided());
		
		//void the revise order for testing purposes so we can unvoid it later
		orderService.voidOrder(order, "None");
		Context.flushSession();
		assertTrue(order.getVoided());
		assertNull(previousOrder.getDateStopped());
		
		orderService.unvoidOrder(order);
		Context.flushSession();
		assertFalse(order.getVoided());
		assertNotNull(previousOrder.getDateStopped());
	}
	
	/**
	 * @verifies fail for a discontinuation order if the previousOrder is inactive
	 * @see OrderService#unvoidOrder(org.openmrs.Order)
	 */
	@Test
	public void unvoidOrder_shouldFailForADiscontinuationOrderIfThePreviousOrderIsInactive() throws Exception {
		Order order = orderService.getOrder(22);
		assertEquals(Action.DISCONTINUE, order.getAction());
		Order previousOrder = order.getPreviousOrder();
		assertNotNull(previousOrder.getDateStopped());
		assertFalse(order.getVoided());
		
		//void the DC order for testing purposes so we can unvoid it later
		orderService.voidOrder(order, "None");
		assertTrue(order.getVoided());
		assertNull(previousOrder.getDateStopped());
		
		//stop the order with a different DC order
		orderService.discontinueOrder(previousOrder, "Testing", null, previousOrder.getOrderer(), previousOrder
		        .getEncounter());
		
		expectedException.expect(APIException.class);
		expectedException.expectMessage("Cannot unvoid a discontinuation order if the previous order is no longer active");
		orderService.unvoidOrder(order);
	}
	
	/**
	 * @verifies fail for a revise order if the previousOrder is inactive
	 * @see OrderService#unvoidOrder(org.openmrs.Order)
	 */
	@Test
	public void unvoidOrder_shouldFailForAReviseOrderIfThePreviousOrderIsInactive() throws Exception {
		Order order = orderService.getOrder(111);
		assertEquals(Action.REVISE, order.getAction());
		Order previousOrder = order.getPreviousOrder();
		assertNotNull(previousOrder.getDateStopped());
		assertFalse(order.getVoided());
		
		//void the DC order for testing purposes so we can unvoid it later
		orderService.voidOrder(order, "None");
		assertTrue(order.getVoided());
		assertNull(previousOrder.getDateStopped());
		
		//stop the order with a different DC order
		Order revise = previousOrder.cloneForRevision();
		revise.setOrderer(order.getOrderer());
		revise.setEncounter(order.getEncounter());
		orderService.saveOrder(revise, null);
		
		expectedException.expect(APIException.class);
		expectedException.expectMessage("Cannot unvoid a revision order if the previous order is no longer active");
		orderService.unvoidOrder(order);
	}
	
	/**
	 * @verifies return revision order if order has been revised
	 * @see OrderService#getRevisionOrder(org.openmrs.Order)
	 */
	@Test
	public void getRevisionOrder_shouldReturnRevisionOrderIfOrderHasBeenRevised() throws Exception {
		assertEquals(orderService.getOrder(111), orderService.getRevisionOrder(orderService.getOrder(1)));
	}
	
	/**
	 * @verifies return null if order has not been revised
	 * @see OrderService#getRevisionOrder(org.openmrs.Order)
	 */
	@Test
	public void getRevisionOrder_shouldReturnNullIfOrderHasNotBeenRevised() throws Exception {
		assertNull(orderService.getRevisionOrder(orderService.getOrder(444)));
	}
	
	/**
	 * @see OrderService#getDiscontinuationOrder(Order)
	 * @verifies return null if dc order is voided
	 */
	@Test
	public void getDiscontinuationOrder_shouldReturnNullIfDcOrderIsVoided() throws Exception {
		Order order = orderService.getOrder(7);
		Order discontinueOrder = orderService.discontinueOrder(order, "Some reason", new Date(), providerService
		        .getProvider(1), encounterService.getEncounter(3));
		orderService.voidOrder(discontinueOrder, "Invalid reason");
		
		Order discontinuationOrder = orderService.getDiscontinuationOrder(order);
		assertThat(discontinuationOrder, is(nullValue()));
	}
	
	/**
	 * @see OrderService#getDrugDispensingUnits()
	 * @verifies return a list if GP is set
	 */
	@Test
	public void getDrugDispensingUnits_shouldReturnAListIfGPIsSet() throws Exception {
		assertThat(orderService.getDrugDispensingUnits(), contains(hasId(51)));
	}
	
	/**
	 * @see OrderService#getDrugDispensingUnits()
	 * @verifies return an empty list if nothing is configured
	 */
	@Test
	public void getDrugDispensingUnits_shouldReturnAnEmptyListIfNothingIsConfigured() throws Exception {
		adminService.saveGlobalProperty(new GlobalProperty(OpenmrsConstants.GP_DRUG_DISPENSING_UNITS_CONCEPT_UUID, ""));
		assertThat(orderService.getDrugDispensingUnits(), is(empty()));
	}
	
	/**
	 * @see OrderService#getDrugDosingUnits()
	 * @verifies return a list if GP is set
	 */
	@Test
	public void getDrugDosingUnits_shouldReturnAListIfGPIsSet() throws Exception {
		assertThat(orderService.getDrugDosingUnits(), containsInAnyOrder(hasId(50), hasId(51)));
	}
	
	/**
	 * @see OrderService#getDrugDosingUnits()
	 * @verifies return an empty list if nothing is configured
	 */
	@Test
	public void getDrugDosingUnits_shouldReturnAnEmptyListIfNothingIsConfigured() throws Exception {
		adminService.saveGlobalProperty(new GlobalProperty(OpenmrsConstants.GP_DRUG_DOSING_UNITS_CONCEPT_UUID, ""));
		assertThat(orderService.getDrugDosingUnits(), is(empty()));
	}
	
	/**
	 * @see OrderService#getDurationUnits()
	 * @verifies return a list if GP is set
	 */
	@Test
	public void getDurationUnits_shouldReturnAListIfGPIsSet() throws Exception {
		List<Concept> durationConcepts = orderService.getDurationUnits();
		assertEquals(1, durationConcepts.size());
		assertEquals(28, durationConcepts.get(0).getConceptId().intValue());
	}
	
	/**
	 * @see OrderService#getDurationUnits()
	 * @verifies return an empty list if nothing is configured
	 */
	@Test
	public void getDurationUnits_shouldReturnAnEmptyListIfNothingIsConfigured() throws Exception {
		adminService.saveGlobalProperty(new GlobalProperty(OpenmrsConstants.GP_DURATION_UNITS_CONCEPT_UUID, ""));
		assertThat(orderService.getDurationUnits(), is(empty()));
	}
	
	/**
	 * @verifies not return a voided revision order
	 * @see OrderService#getRevisionOrder(org.openmrs.Order)
	 */
	@Test
	public void getRevisionOrder_shouldNotReturnAVoidedRevisionOrder() throws Exception {
		Order order = orderService.getOrder(7);
		Order revision1 = order.cloneForRevision();
		revision1.setEncounter(order.getEncounter());
		revision1.setOrderer(order.getOrderer());
		orderService.saveOrder(revision1, null);
		assertEquals(revision1, orderService.getRevisionOrder(order));
		orderService.voidOrder(revision1, "Testing");
		assertThat(orderService.getRevisionOrder(order), is(nullValue()));
		
		//should return the new unvoided revision
		Order revision2 = order.cloneForRevision();
		revision2.setEncounter(order.getEncounter());
		revision2.setOrderer(order.getOrderer());
		orderService.saveOrder(revision2, null);
		assertEquals(revision2, orderService.getRevisionOrder(order));
	}
	
	/**
	 * @verifies pass for a discontinuation order with no previous order
	 * @see OrderService#saveOrder(org.openmrs.Order, OrderContext)
	 */
	@Test
	public void saveOrder_shouldPassForADiscontinuationOrderWithNoPreviousOrder() throws Exception {
		Order dcOrder = new Order();
		dcOrder.setAction(Action.DISCONTINUE);
		dcOrder.setPatient(patientService.getPatient(2));
		dcOrder.setCareSetting(orderService.getCareSetting(2));
		dcOrder.setConcept(conceptService.getConcept(5089));
		dcOrder.setEncounter(encounterService.getEncounter(6));
		dcOrder.setOrderer(providerService.getProvider(1));
		orderService.saveOrder(dcOrder, null);
	}
	
	/**
	 * @verifies return a list if GP is set
	 * @see OrderService#getTestSpecimenSources()
	 */
	@Test
	public void getTestSpecimenSources_shouldReturnAListIfGPIsSet() throws Exception {
		List<Concept> specimenSourceList = orderService.getTestSpecimenSources();
		assertEquals(1, specimenSourceList.size());
		assertEquals(22, specimenSourceList.get(0).getConceptId().intValue());
	}
	
	/**
	 * @verifies return an empty list if nothing is configured
	 * @see OrderService#getTestSpecimenSources()
	 */
	@Test
	public void getTestSpecimenSources_shouldReturnAnEmptyListIfNothingIsConfigured() throws Exception {
		adminService.saveGlobalProperty(new GlobalProperty(OpenmrsConstants.GP_TEST_SPECIMEN_SOURCES_CONCEPT_UUID, ""));
		assertThat(orderService.getTestSpecimenSources(), is(empty()));
	}
	
	/**
	 * @see OrderService#retireOrderType(org.openmrs.OrderType, String)
	 */
	@Test
	@Verifies(value = "should not retire concept class", method = "retireOrderType(OrderType orderType, String reason)")
	public void retireOrderType_shouldNotRetireIndependentField() throws Exception {
		OrderType orderType = orderService.getOrderType(2);
		ConceptClass conceptClass = conceptService.getConceptClass(1);
		Assert.assertFalse(conceptClass.isRetired());
		orderType.addConceptClass(conceptClass);
		orderService.retireOrderType(orderType, "test retire reason");
		Assert.assertFalse(conceptClass.isRetired());
	}
	
	/**
	 * @see {@link OrderService#discontinueOrder(Order, Concept, Date)}
	 */
	@Test
	@Verifies(value = "should set discontinuedDate if the discontinue date is not in future", method = "discontinueOrder(Order order, Concept discontinueReason, Date discontinueDate)")
	public void discontinueOrder_shouldSetDiscontinuedDateIfTheDiscontinueDateIsNotInFuture() throws Exception {
		String uuid = "921de0a3-05c4-444a-be03-e01b4c4b9142";
		Order order = Context.getOrderService().getOrderByUuid(uuid);
		Concept discontinudReason = Context.getConceptService().getConcept(1107);
		Date discontinueDate = new Date();
		
		Order updatedOrder = Context.getOrderService().discontinueOrder(order, discontinudReason, discontinueDate);
		
		Assert.assertEquals(discontinueDate, updatedOrder.getDiscontinuedDate());
		
	}
	
	/**
	 * @see {@link OrderService#discontinueOrder(Order, Concept, Date)}
	 */
	@Test
	@Verifies(value = "should set autoExpireDate if the discontinue date is in future", method = "discontinueOrder(Order order, Concept discontinueReason, Date discontinueDate)")
	public void discontinueOrder_shouldSetAutoExpireDateIfTheDiscontinueDateIsInFuture() throws Exception {
		String uuid = "921de0a3-05c4-444a-be03-e01b4c4b9142";
		Order order = Context.getOrderService().getOrderByUuid(uuid);
		Concept discontinudReason = Context.getConceptService().getConcept(1107);
		Calendar cal = Calendar.getInstance();
		cal.add(Calendar.DATE, 10);
		Date autoExpireDate = cal.getTime();
		Order updatedOrder = Context.getOrderService().discontinueOrder(order, discontinudReason, autoExpireDate);
		
		Assert.assertEquals(autoExpireDate, updatedOrder.getAutoExpireDate());
		
	}
	
	@Test
	public void voidDrugSet_shouldNotVoidThePatient() throws Exception {
		Patient p = Context.getPatientService().getPatient(2);
		Assert.assertFalse(p.isVoided());
		Context.getOrderService().voidDrugSet(p, "1", "Reason", OrderService.SHOW_ALL);
		Assert.assertFalse(p.isVoided());
	}
	
	/**
	 * @see {@link OrderService#getDrugOrdersByPatient(Patient, ORDER_STATUS, boolean)}
	 */
	@Test
	@Verifies(value = "return list of drug orders with given status", method = "getDrugOrdersByPatient(Patient, ORDER_STATUS, boolean)")
	public void getDrugOrdersByPatient_shouldReturnListOfDrugOrdersWithGivenStatus() throws Exception {
		executeDataSet(DRUG_ORDERS_DATASET_XML);
		Patient p = Context.getPatientService().getPatient(2);
		List<DrugOrder> drugOrders = Context.getOrderService().getDrugOrdersByPatient(p, ORDER_STATUS.CURRENT_AND_FUTURE,
		    Boolean.FALSE);
		Assert.assertEquals(4, drugOrders.size());
	}
	
	/**
	 * @see OrderService#getDrugOrdersByPatientAndIngredient(Patient,Concept)
	 * @verifies return drug orders matched by patient and intermediate concept
	 */
	@Test
	public void getDrugOrdersByPatientAndIngredient_shouldReturnDrugOrdersMatchedByPatientAndIntermediateConcept()
	        throws Exception {
		OrderService orderService = Context.getOrderService();
		List<DrugOrder> drugOrders = orderService.getDrugOrdersByPatientAndIngredient(new Patient(2), new Concept(88));
		Assert.assertEquals(4, drugOrders.size());
	}
	
	/**
	 * @see OrderService#getDrugOrdersByPatientAndIngredient(Patient,Concept)
	 * @verifies return drug orders matched by patient and drug concept
	 */
	@Test
	public void getDrugOrdersByPatientAndIngredient_shouldReturnDrugOrdersMatchedByPatientAndDrugConcept() throws Exception {
		OrderService orderService = Context.getOrderService();
		List<DrugOrder> drugOrders = orderService.getDrugOrdersByPatientAndIngredient(new Patient(2), new Concept(792));
		Assert.assertEquals(2, drugOrders.size());
	}
	
	/**
	 * @see OrderService#getDrugOrdersByPatientAndIngredient(Patient,Concept)
	 * @verifies return empty list if no concept matched
	 */
	@Test
	public void getDrugOrdersByPatientAndIngredient_shouldReturnEmptyListIfNoConceptMatched() throws Exception {
		OrderService orderService = Context.getOrderService();
		List<DrugOrder> drugOrders = orderService.getDrugOrdersByPatientAndIngredient(new Patient(2), new Concept(80));
		Assert.assertEquals(0, drugOrders.size());
	}
	
	/**
	 * @see OrderService#getDrugOrdersByPatientAndIngredient(Patient,Concept)
	 * @verifies return empty list if no patient matched
	 */
	@Test
	public void getDrugOrdersByPatientAndIngredient_shouldReturnEmptyListIfNoPatientMatched() throws Exception {
		OrderService orderService = Context.getOrderService();
		List<DrugOrder> drugOrders = orderService.getDrugOrdersByPatientAndIngredient(new Patient(10), new Concept(88));
		Assert.assertEquals(0, drugOrders.size());
	}
	
	/**
	 * @see {@link OrderService#getOrdersByPatient(Patient, boolean)}
	 */
	@Test
	@Verifies(value = "return list of orders for patient with respect to the include voided flag", method = "getOrdersByPatient(Patient, boolean)")
	public void getOrdersByPatient_shouldReturnListOfOrdersForPatientWithRespectToTheIncludeVoidedFlag() throws Exception {
		executeDataSet(ORDERS_DATASET_XML);
		Patient p = Context.getPatientService().getPatient(2);
		List<Order> orders = Context.getOrderService().getOrdersByPatient(p, true);
		Assert.assertEquals(8, orders.size());
		
		orders = Context.getOrderService().getOrdersByPatient(p, false);
		Assert.assertEquals(4, orders.size());
	}
	
	/**
	 * @see {@link OrderService#getOrdersByPatient(Patient)}
	 */
	@Test
	@Verifies(value = "return list of non voided orders for patient", method = "getOrdersByPatient(Patient)")
	public void getOrdersByPatient_shouldReturnListOfNonVoidedOrdersForPatient() throws Exception {
		executeDataSet(ORDERS_DATASET_XML);
		Patient p = Context.getPatientService().getPatient(2);
		List<Order> orders = Context.getOrderService().getOrdersByPatient(p);
		Assert.assertEquals(4, orders.size());
	}
	
	/**
	 * @see OrderService#voidOrder(Order,String)
	 */
	@Test(expected = IllegalArgumentException.class)
	@Verifies(value = "should fail if reason is empty", method = "voidOrder(Order,String)")
	public void voidOrder_shouldFailIfReasonIsEmpty() throws Exception {
		OrderService orderService = Context.getOrderService();
		
		Order order = orderService.getOrder(2);
		Assert.assertNotNull(order);
		
		String voidReason = "";
		orderService.voidOrder(order, "");
	}
	
	/**
	 * @see {@link OrderService#voidOrder(Order,String)}
	 */
	@Test(expected = IllegalArgumentException.class)
	@Verifies(value = "should fail if reason is null", method = "voidOrder(Order,String)")
	public void voidOrder_shouldFailIfReasonIsNull() throws Exception {
		OrderService orderService = Context.getOrderService();
		
		Order order = orderService.getOrder(2);
		Assert.assertNotNull(order);
		
		String voidReason = null;
		orderService.voidOrder(order, voidReason);
	}
	
	/**
	 * @see {@link OrderService#voidOrder(Order,String)}
	 */
	@Test
	@Verifies(value = "should void given order", method = "voidOrder(Order,String)")
	public void voidOrder_shouldVoidGivenOrder() throws Exception {
		OrderService orderService = Context.getOrderService();
		
		Order order = orderService.getOrder(2);
		Assert.assertNotNull(order);
		
		String voidReason = "test reason";
		orderService.voidOrder(order, voidReason);
		
		// assert that order is voided and void reason is set
		Assert.assertTrue(order.isVoided());
		Assert.assertEquals(voidReason, order.getVoidReason());
	}
	
	/**
	 * @see {@link OrderService#voidOrder(Order,String)}
	 */
	@Test
	@Verifies(value = "should not change an already voided order", method = "voidOrder(Order,String)")
	public void voidOrder_shouldNotChangeAnAlreadyVoidedOrder() throws Exception {
		executeDataSet(DRUG_ORDERS_DATASET_XML);
		OrderService orderService = Context.getOrderService();
		
		Order order = orderService.getOrder(8);
		Assert.assertNotNull(order);
		// assert that order has been already voided
		Assert.assertTrue(order.isVoided());
		String expectedVoidReason = order.getVoidReason();
		
		String voidReason = "test reason";
		orderService.voidOrder(order, voidReason);
		
		// assert that voiding does not make an affect
		Assert.assertTrue(order.isVoided());
		Assert.assertEquals(expectedVoidReason, order.getVoidReason());
	}
	
	/**
	 * @see {@link OrderService#unvoidOrder(Order)}
	 */
	@Test
	@Verifies(value = "should unvoid given order", method = "voidOrder(Order)")
	public void unvoidOrder_shouldUnvoidGivenOrder() throws Exception {
		executeDataSet(DRUG_ORDERS_DATASET_XML);
		OrderService orderService = Context.getOrderService();
		
		Order order = orderService.getOrder(8);
		Assert.assertNotNull(order);
		// assert that order has been already voided
		Assert.assertTrue(order.isVoided());
		
		orderService.unvoidOrder(order);
		
		Assert.assertFalse(order.isVoided());
	}
	
	@Test
	public void purgeOrder_shouldDeleteObsThatReference() throws Exception {
		executeDataSet(OBS_THAT_REFERENCE_DATASET_XML);
		final String ordUuid = "0c96f25c-4949-4f72-9931-d808fbcdb612";
		final String obsUuid = "be3a4d7a-f9ab-47bb-aaad-bc0b452fcda4";
		ObsService os = Context.getObsService();
		OrderService service = Context.getOrderService();
		
		Obs obs = os.getObsByUuid(obsUuid);
		Assert.assertNotNull(obs);
		
		Order order = service.getOrderByUuid(ordUuid);
		Assert.assertNotNull(order);
		
		//sanity check to ensure that the obs and order are actually related
		Assert.assertEquals(order, obs.getOrder());
		
		//Ensure that passing false does not delete the related obs
		service.purgeOrder(order, false);
		Assert.assertNotNull(os.getObsByUuid(obsUuid));
		
		service.purgeOrder(order, true);
		
		//Ensure that actually the order got purged
		Assert.assertNull(service.getOrderByUuid(ordUuid));
		
		//Ensure that the related obs got deleted
		Assert.assertNull(os.getObsByUuid(obsUuid));
		
	}
	
}
<|MERGE_RESOLUTION|>--- conflicted
+++ resolved
@@ -1,2707 +1,2433 @@
-/**
- * The contents of this file are subject to the OpenMRS Public License
- * Version 1.0 (the "License"); you may not use this file except in
- * compliance with the License. You may obtain a copy of the License at
- * http://license.openmrs.org
- *
- * Software distributed under the License is distributed on an "AS IS"
- * basis, WITHOUT WARRANTY OF ANY KIND, either express or implied. See the
- * License for the specific language governing rights and limitations
- * under the License.
- *
- * Copyright (C) OpenMRS, LLC.  All Rights Reserved.
- */
-package org.openmrs.api;
-
-<<<<<<< HEAD
-import java.util.Calendar;
-import java.util.Date;
-import java.util.List;
-=======
-import static org.hamcrest.Matchers.contains;
-import static org.hamcrest.Matchers.containsInAnyOrder;
-import static org.hamcrest.Matchers.empty;
-import static org.hamcrest.Matchers.hasItems;
-import static org.hamcrest.Matchers.is;
-import static org.hamcrest.Matchers.nullValue;
-import static org.junit.Assert.assertEquals;
-import static org.junit.Assert.assertFalse;
-import static org.junit.Assert.assertNotEquals;
-import static org.junit.Assert.assertNotNull;
-import static org.junit.Assert.assertNull;
-import static org.junit.Assert.assertThat;
-import static org.junit.Assert.assertTrue;
-import static org.openmrs.test.OpenmrsMatchers.hasId;
-import static org.openmrs.test.TestUtil.containsId;
-
-import java.util.ArrayList;
-import java.util.Calendar;
-import java.util.Date;
-import java.util.HashSet;
-import java.util.List;
-import java.util.Locale;
-import java.util.Set;
->>>>>>> 0dc65364
-
-import org.junit.Assert;
-import org.junit.Before;
-import org.junit.Rule;
-import org.junit.Test;
-<<<<<<< HEAD
-import org.openmrs.Concept;
-import org.openmrs.DrugOrder;
-=======
-import org.junit.rules.ExpectedException;
-import org.openmrs.CareSetting;
-import org.openmrs.Concept;
-import org.openmrs.ConceptClass;
-import org.openmrs.ConceptName;
-import org.openmrs.Drug;
-import org.openmrs.DrugOrder;
-import org.openmrs.Encounter;
-import org.openmrs.GlobalProperty;
->>>>>>> 0dc65364
-import org.openmrs.Obs;
-import org.openmrs.Order;
-import org.openmrs.Order.Action;
-import org.openmrs.OrderFrequency;
-import org.openmrs.OrderType;
-import org.openmrs.Patient;
-<<<<<<< HEAD
-import org.openmrs.api.OrderService.ORDER_STATUS;
-=======
-import org.openmrs.Provider;
-import org.openmrs.TestOrder;
->>>>>>> 0dc65364
-import org.openmrs.api.context.Context;
-import org.openmrs.order.OrderUtil;
-import org.openmrs.order.OrderUtilTest;
-import org.openmrs.orders.TimestampOrderNumberGenerator;
-import org.openmrs.test.BaseContextSensitiveTest;
-import org.openmrs.test.TestUtil;
-import org.openmrs.test.Verifies;
-import org.openmrs.util.OpenmrsConstants;
-import org.openmrs.util.PrivilegeConstants;
-
-/**
- * TODO clean up and test all methods in OrderService
- */
-public class OrderServiceTest extends BaseContextSensitiveTest {
-	
-<<<<<<< HEAD
-	protected static final String DRUG_ORDERS_DATASET_XML = "org/openmrs/api/include/OrderServiceTest-drugOrdersList.xml";
-	
-	protected static final String ORDERS_DATASET_XML = "org/openmrs/api/include/OrderServiceTest-ordersList.xml";
-	
-	protected static final String OBS_THAT_REFERENCE_DATASET_XML = "org/openmrs/api/include/OrderServiceTest-deleteObsThatReference.xml";
-=======
-	private static final String OTHER_ORDER_FREQUENCIES_XML = "org/openmrs/api/include/OrderServiceTest-otherOrderFrequencies.xml";
-	
-	private ConceptService conceptService;
-	
-	private OrderService orderService;
-	
-	private PatientService patientService;
-	
-	private EncounterService encounterService;
-	
-	private ProviderService providerService;
-	
-	private AdministrationService adminService;
-	
-	@Rule
-	public ExpectedException expectedException = ExpectedException.none();
-	
-	private class SomeTestOrder extends TestOrder {}
-	
-	@Before
-	public void setup() {
-		if (orderService == null) {
-			orderService = Context.getOrderService();
-		}
-		if (patientService == null) {
-			patientService = Context.getPatientService();
-		}
-		
-		if (conceptService == null) {
-			conceptService = Context.getConceptService();
-		}
-		
-		if (encounterService == null) {
-			encounterService = Context.getEncounterService();
-		}
-		if (providerService == null) {
-			providerService = Context.getProviderService();
-		}
-		if (adminService == null) {
-			adminService = Context.getAdministrationService();
-		}
-	}
->>>>>>> 0dc65364
-	
-	/**
-	 * @see {@link OrderService#saveOrder(org.openmrs.Order, OrderContext)}
-	 */
-	@Test
-	@Verifies(value = "should not save order if order doesnt validate", method = "saveOrder(Order)")
-	public void saveOrder_shouldNotSaveOrderIfOrderDoesntValidate() throws Exception {
-		Order order = new Order();
-		order.setPatient(null);
-		order.setOrderer(null);
-		expectedException.expect(APIException.class);
-		expectedException.expectMessage("failed to validate with reason:");
-		orderService.saveOrder(order, null);
-	}
-	
-	/**
-	 * @see {@link OrderService#getOrderByUuid(String)}
-	 */
-	@Test
-	@Verifies(value = "should find object given valid uuid", method = "getOrderByUuid(String)")
-	public void getOrderByUuid_shouldFindObjectGivenValidUuid() throws Exception {
-		String uuid = "921de0a3-05c4-444a-be03-e01b4c4b9142";
-		Order order = orderService.getOrderByUuid(uuid);
-		Assert.assertEquals(1, (int) order.getOrderId());
-	}
-	
-	/**
-	 * @see {@link OrderService#getOrderByUuid(String)}
-	 */
-	@Test
-	@Verifies(value = "should return null if no object found with given uuid", method = "getOrderByUuid(String)")
-	public void getOrderByUuid_shouldReturnNullIfNoObjectFoundWithGivenUuid() throws Exception {
-		Assert.assertNull(orderService.getOrderByUuid("some invalid uuid"));
-	}
-	
-	/**
-	 * @verifies delete any Obs associated to the order when cascade is true
-	 * @see OrderService#purgeOrder(org.openmrs.Order, boolean)
-	 */
-	@Test
-	public void purgeOrder_shouldDeleteAnyObsAssociatedToTheOrderWhenCascadeIsTrue() throws Exception {
-		executeDataSet("org/openmrs/api/include/OrderServiceTest-deleteObsThatReference.xml");
-		final String ordUuid = "0c96f25c-4949-4f72-9931-d808fbcdb612";
-		final String obsUuid = "be3a4d7a-f9ab-47bb-aaad-bc0b452fcda4";
-		ObsService os = Context.getObsService();
-		
-		Obs obs = os.getObsByUuid(obsUuid);
-		Assert.assertNotNull(obs);
-		
-		Order order = orderService.getOrderByUuid(ordUuid);
-		Assert.assertNotNull(order);
-		
-		//sanity check to ensure that the obs and order are actually related
-		Assert.assertEquals(order, obs.getOrder());
-		
-		//Ensure that passing false does not delete the related obs
-		orderService.purgeOrder(order, false);
-		Assert.assertNotNull(os.getObsByUuid(obsUuid));
-		
-		orderService.purgeOrder(order, true);
-		
-		//Ensure that actually the order got purged
-		Assert.assertNull(orderService.getOrderByUuid(ordUuid));
-		
-		//Ensure that the related obs got deleted
-		Assert.assertNull(os.getObsByUuid(obsUuid));
-	}
-	
-	/**
-	 * @verifies delete order from the database
-	 * @see OrderService#purgeOrder(org.openmrs.Order, boolean)
-	 */
-	@Test
-	public void purgeOrder_shouldDeleteOrderFromTheDatabase() throws Exception {
-		final String uuid = "9c21e407-697b-11e3-bd76-0800271c1b75";
-		Order order = orderService.getOrderByUuid(uuid);
-		assertNotNull(order);
-		orderService.purgeOrder(order);
-		assertNull(orderService.getOrderByUuid(uuid));
-	}
-	
-	/**
-	 * @see {@link OrderNumberGenerator#getNewOrderNumber(OrderContext)}
-	 */
-	@Test
-	@Verifies(value = "should always return unique orderNumbers when called multiple times without saving orders", method = "getNewOrderNumber()")
-	public void getNewOrderNumber_shouldAlwaysReturnUniqueOrderNumbersWhenCalledMultipleTimesWithoutSavingOrders()
-	        throws Exception {
-		
-		int N = 50;
-		final Set<String> uniqueOrderNumbers = new HashSet<String>(50);
-		List<Thread> threads = new ArrayList<Thread>();
-		for (int i = 0; i < N; i++) {
-			threads.add(new Thread(new Runnable() {
-				
-				@Override
-				public void run() {
-					try {
-						Context.openSession();
-						Context.addProxyPrivilege(PrivilegeConstants.ADD_ORDERS);
-						uniqueOrderNumbers.add(((OrderNumberGenerator) orderService).getNewOrderNumber(null));
-					}
-					finally {
-						Context.removeProxyPrivilege(PrivilegeConstants.ADD_ORDERS);
-						Context.closeSession();
-					}
-				}
-			}));
-		}
-		for (int i = 0; i < N; ++i) {
-			threads.get(i).start();
-		}
-		for (int i = 0; i < N; ++i) {
-			threads.get(i).join();
-		}
-		//since we used a set we should have the size as N indicating that there were no duplicates
-		Assert.assertEquals(N, uniqueOrderNumbers.size());
-	}
-	
-	/**
-	 * @see {@link OrderService#getOrderByOrderNumber(String)}
-	 */
-	@Test
-	@Verifies(value = "should find object given valid order number", method = "getOrderByOrderNumber(String)")
-	public void getOrderByOrderNumber_shouldFindObjectGivenValidOrderNumber() throws Exception {
-		Order order = orderService.getOrderByOrderNumber("1");
-		Assert.assertNotNull(order);
-		Assert.assertEquals(1, (int) order.getOrderId());
-	}
-	
-	/**
-	 * @see {@link OrderService#getOrderByOrderNumber(String)}
-	 */
-	@Test
-	@Verifies(value = "should return null if no object found with given order number", method = "getOrderByOrderNumber(String)")
-	public void getOrderByOrderNumber_shouldReturnNullIfNoObjectFoundWithGivenOrderNumber() throws Exception {
-		Assert.assertNull(orderService.getOrderByOrderNumber("some invalid order number"));
-	}
-	
-	/**
-	 * @see {@link OrderService#getOrderHistoryByConcept(Patient,Concept)}
-	 */
-	@Test
-	@Verifies(value = "should return orders with the given concept", method = "getOrderHistoryByConcept(Patient,Concept)")
-	public void getOrderHistoryByConcept_shouldReturnOrdersWithTheGivenConcept() throws Exception {
-		//We should have two orders with this concept.
-		Concept concept = Context.getConceptService().getConcept(88);
-		Patient patient = Context.getPatientService().getPatient(2);
-		List<Order> orders = orderService.getOrderHistoryByConcept(patient, concept);
-		
-		//They must be sorted by startDate starting with the latest
-		Assert.assertEquals(3, orders.size());
-		Assert.assertEquals(444, orders.get(0).getOrderId().intValue());
-		Assert.assertEquals(44, orders.get(1).getOrderId().intValue());
-		Assert.assertEquals(4, orders.get(2).getOrderId().intValue());
-		
-		concept = Context.getConceptService().getConcept(792);
-		orders = orderService.getOrderHistoryByConcept(patient, concept);
-		
-		//They must be sorted by startDate starting with the latest
-		Assert.assertEquals(4, orders.size());
-		Assert.assertEquals(3, orders.get(0).getOrderId().intValue());
-		Assert.assertEquals(222, orders.get(1).getOrderId().intValue());
-		Assert.assertEquals(22, orders.get(2).getOrderId().intValue());
-		Assert.assertEquals(2, orders.get(3).getOrderId().intValue());
-	}
-	
-	/**
-	 * @see {@link OrderService#getOrderHistoryByConcept(Patient, Concept)}
-	 */
-	@Test
-	@Verifies(value = "should return empty list for concept without orders", method = "getOrderHistoryByConcept(Patient,Concept)")
-	public void getOrderHistoryByConcept_shouldReturnEmptyListForConceptWithoutOrders() throws Exception {
-		Concept concept = Context.getConceptService().getConcept(21);
-		Patient patient = Context.getPatientService().getPatient(2);
-		List<Order> orders = orderService.getOrderHistoryByConcept(patient, concept);
-		Assert.assertEquals(0, orders.size());
-	}
-	
-	/**
-	 * @verifies reject a null concept
-	 * @see OrderService#getOrderHistoryByConcept(org.openmrs.Patient, org.openmrs.Concept)
-	 */
-	@Test
-	public void getOrderHistoryByConcept_shouldRejectANullConcept() throws Exception {
-		expectedException.expect(IllegalArgumentException.class);
-		expectedException.expectMessage("patient and concept are required");
-		orderService.getOrderHistoryByConcept(new Patient(), null);
-	}
-	
-	/**
-	 * @verifies reject a null patient
-	 * @see OrderService#getOrderHistoryByConcept(org.openmrs.Patient, org.openmrs.Concept)
-	 */
-	@Test
-	public void getOrderHistoryByConcept_shouldRejectANullPatient() throws Exception {
-		expectedException.expect(IllegalArgumentException.class);
-		expectedException.expectMessage("patient and concept are required");
-		orderService.getOrderHistoryByConcept(null, new Concept());
-	}
-	
-	/**
-	 * @see {@link OrderService#getOrderHistoryByOrderNumber(String)}
-	 */
-	@Test
-	@Verifies(value = "should return all order history for given order number", method = "getOrderHistoryByOrderNumber(String)")
-	public void getOrderHistoryByOrderNumber_shouldReturnAllOrderHistoryForGivenOrderNumber() throws Exception {
-		List<Order> orders = orderService.getOrderHistoryByOrderNumber("111");
-		assertEquals(2, orders.size());
-		assertEquals(111, orders.get(0).getOrderId().intValue());
-		assertEquals(1, orders.get(1).getOrderId().intValue());
-	}
-	
-	/**
-	 * @verifies return the order frequency that matches the specified id
-	 * @see OrderService#getOrderFrequency(Integer)
-	 */
-	@Test
-	public void getOrderFrequency_shouldReturnTheOrderFrequencyThatMatchesTheSpecifiedId() throws Exception {
-		assertEquals("28090760-7c38-11e3-baa7-0800200c9a66", orderService.getOrderFrequency(1).getUuid());
-	}
-	
-	/**
-	 * @verifies return the order frequency that matches the specified uuid
-	 * @see OrderService#getOrderFrequencyByUuid(String)
-	 */
-	@Test
-	public void getOrderFrequencyByUuid_shouldReturnTheOrderFrequencyThatMatchesTheSpecifiedUuid() throws Exception {
-		assertEquals(1, orderService.getOrderFrequencyByUuid("28090760-7c38-11e3-baa7-0800200c9a66").getOrderFrequencyId()
-		        .intValue());
-	}
-	
-	/**
-	 * @verifies return the order frequency that matches the specified concept
-	 * @see OrderService#getOrderFrequencyByConcept(org.openmrs.Concept)
-	 */
-	@Test
-	public void getOrderFrequencyByConcept_shouldReturnTheOrderFrequencyThatMatchesTheSpecifiedConcept() throws Exception {
-		Concept concept = conceptService.getConcept(4);
-		assertEquals(3, orderService.getOrderFrequencyByConcept(concept).getOrderFrequencyId().intValue());
-	}
-	
-	/**
-	 * @verifies return only non retired order frequencies if includeRetired is set to false
-	 * @see OrderService#getOrderFrequencies(boolean)
-	 */
-	@Test
-	public void getOrderFrequencies_shouldReturnOnlyNonRetiredOrderFrequenciesIfIncludeRetiredIsSetToFalse()
-	        throws Exception {
-		List<OrderFrequency> orderFrequencies = orderService.getOrderFrequencies(false);
-		assertEquals(2, orderFrequencies.size());
-		assertTrue(containsId(orderFrequencies, 1));
-		assertTrue(containsId(orderFrequencies, 2));
-	}
-	
-	/**
-	 * @verifies return all the order frequencies if includeRetired is set to true
-	 * @see OrderService#getOrderFrequencies(boolean)
-	 */
-	@Test
-	public void getOrderFrequencies_shouldReturnAllTheOrderFrequenciesIfIncludeRetiredIsSetToTrue() throws Exception {
-		List<OrderFrequency> orderFrequencies = orderService.getOrderFrequencies(true);
-		assertEquals(3, orderFrequencies.size());
-		assertTrue(containsId(orderFrequencies, 1));
-		assertTrue(containsId(orderFrequencies, 2));
-		assertTrue(containsId(orderFrequencies, 3));
-	}
-	
-	/**
-	 * @verifies return all active orders for the specified patient
-	 * @see OrderService#getActiveOrders(org.openmrs.Patient, org.openmrs.OrderType,
-	 *      org.openmrs.CareSetting, java.util.Date)
-	 */
-	@Test
-	public void getActiveOrders_shouldReturnAllActiveOrdersForTheSpecifiedPatient() throws Exception {
-		Patient patient = Context.getPatientService().getPatient(2);
-		List<Order> orders = orderService.getActiveOrders(patient, null, null, null);
-		assertEquals(5, orders.size());
-		Order[] expectedOrders = { orderService.getOrder(222), orderService.getOrder(3), orderService.getOrder(444),
-		        orderService.getOrder(5), orderService.getOrder(7) };
-		assertThat(orders, hasItems(expectedOrders));
-		
-		assertTrue(OrderUtilTest.isActiveOrder(orders.get(0), null));
-		assertTrue(OrderUtilTest.isActiveOrder(orders.get(1), null));
-		assertTrue(OrderUtilTest.isActiveOrder(orders.get(2), null));
-		assertTrue(OrderUtilTest.isActiveOrder(orders.get(3), null));
-		assertTrue(OrderUtilTest.isActiveOrder(orders.get(4), null));
-	}
-	
-	/**
-	 * @verifies return all active orders for the specified patient and care setting
-	 * @see OrderService#getActiveOrders(org.openmrs.Patient, org.openmrs.OrderType,
-	 *      org.openmrs.CareSetting, java.util.Date)
-	 */
-	@Test
-	public void getActiveOrders_shouldReturnAllActiveOrdersForTheSpecifiedPatientAndCareSetting() throws Exception {
-		Patient patient = patientService.getPatient(2);
-		CareSetting careSetting = orderService.getCareSetting(1);
-		List<Order> orders = orderService.getActiveOrders(patient, null, careSetting, null);
-		assertEquals(4, orders.size());
-		Order[] expectedOrders = { orderService.getOrder(3), orderService.getOrder(444), orderService.getOrder(5),
-		        orderService.getOrder(7) };
-		assertThat(orders, hasItems(expectedOrders));
-	}
-	
-	/**
-	 * @verifies return all active drug orders for the specified patient
-	 * @see OrderService#getActiveOrders(org.openmrs.Patient, org.openmrs.OrderType,
-	 *      org.openmrs.CareSetting, java.util.Date)
-	 */
-	@Test
-	public void getActiveOrders_shouldReturnAllActiveDrugOrdersForTheSpecifiedPatient() throws Exception {
-		Patient patient = patientService.getPatient(2);
-		List<Order> orders = orderService.getActiveOrders(patient, orderService.getOrderType(1), null, null);
-		assertEquals(4, orders.size());
-		Order[] expectedOrders = { orderService.getOrder(222), orderService.getOrder(3), orderService.getOrder(444),
-		        orderService.getOrder(5) };
-		assertThat(orders, hasItems(expectedOrders));
-	}
-	
-	/**
-	 * @verifies return all active test orders for the specified patient
-	 * @see OrderService#getActiveOrders(org.openmrs.Patient, org.openmrs.OrderType,
-	 *      org.openmrs.CareSetting, java.util.Date)
-	 */
-	@Test
-	public void getActiveOrders_shouldReturnAllActiveTestOrdersForTheSpecifiedPatient() throws Exception {
-		Patient patient = patientService.getPatient(2);
-		List<Order> orders = orderService
-		        .getActiveOrders(patient, orderService.getOrderTypeByName("Test order"), null, null);
-		assertEquals(1, orders.size());
-		assertEquals(orders.get(0), orderService.getOrder(7));
-	}
-	
-	/**
-	 * @verifies fail if patient is null
-	 * @see OrderService#getActiveOrders(org.openmrs.Patient, org.openmrs.OrderType,
-	 *      org.openmrs.CareSetting, java.util.Date)
-	 */
-	@Test
-	public void getActiveOrders_shouldFailIfPatientIsNull() throws Exception {
-		expectedException.expect(IllegalArgumentException.class);
-		expectedException.expectMessage("Patient is required when fetching active orders");
-		orderService.getActiveOrders(null, null, orderService.getCareSetting(1), null);
-	}
-	
-	/**
-	 * @verifies return active orders as of the specified date
-	 * @see OrderService#getActiveOrders(org.openmrs.Patient, org.openmrs.OrderType,
-	 *      org.openmrs.CareSetting, java.util.Date)
-	 */
-	@Test
-	public void getActiveOrders_shouldReturnActiveOrdersAsOfTheSpecifiedDate() throws Exception {
-		Patient patient = Context.getPatientService().getPatient(2);
-		List<Order> orders = orderService.getAllOrdersByPatient(patient);
-		assertEquals(12, orders.size());
-		
-		Date asOfDate = Context.getDateFormat().parse("10/12/2007");
-		orders = orderService.getActiveOrders(patient, null, null, asOfDate);
-		assertEquals(9, orders.size());
-		assertFalse(orders.contains(orderService.getOrder(22)));//DC
-		assertFalse(orders.contains(orderService.getOrder(44)));//DC
-		assertFalse(orders.contains(orderService.getOrder(8)));//voided
-		
-		Order[] expectedOrders = { orderService.getOrder(222), orderService.getOrder(3), orderService.getOrder(4),
-		        orderService.getOrder(444), orderService.getOrder(5), orderService.getOrder(6), orderService.getOrder(7),
-		        orderService.getOrder(9) };
-		
-		asOfDate = Context.getDateTimeFormat().parse("10/12/2007 00:01:00");
-		orders = orderService.getActiveOrders(patient, null, null, asOfDate);
-		assertEquals(8, orders.size());
-		assertThat(orders, hasItems(expectedOrders));
-		
-		asOfDate = Context.getDateFormat().parse("10/04/2008");
-		orders = orderService.getActiveOrders(patient, null, null, asOfDate);
-		assertEquals(8, orders.size());
-		assertThat(orders, hasItems(expectedOrders));
-		
-		asOfDate = Context.getDateTimeFormat().parse("10/04/2008 00:01:00");
-		orders = orderService.getActiveOrders(patient, null, null, asOfDate);
-		assertEquals(7, orders.size());
-		Order[] expectedOrders1 = { orderService.getOrder(222), orderService.getOrder(3), orderService.getOrder(444),
-		        orderService.getOrder(5), orderService.getOrder(6), orderService.getOrder(7), orderService.getOrder(9) };
-		assertThat(orders, hasItems(expectedOrders1));
-		
-		asOfDate = Context.getDateTimeFormat().parse("26/09/2008 09:24:10");
-		orders = orderService.getActiveOrders(patient, null, null, asOfDate);
-		assertEquals(7, orders.size());
-		assertThat(orders, hasItems(expectedOrders1));
-		
-		asOfDate = Context.getDateTimeFormat().parse("26/09/2008 09:25:10");
-		orders = orderService.getActiveOrders(patient, null, null, asOfDate);
-		assertEquals(6, orders.size());
-		Order[] expectedOrders2 = { orderService.getOrder(222), orderService.getOrder(3), orderService.getOrder(444),
-		        orderService.getOrder(5), orderService.getOrder(7), orderService.getOrder(9) };
-		assertThat(orders, hasItems(expectedOrders2));
-		
-		asOfDate = Context.getDateFormat().parse("04/12/2008");
-		orders = orderService.getActiveOrders(patient, null, null, asOfDate);
-		assertEquals(5, orders.size());
-		Order[] expectedOrders3 = { orderService.getOrder(222), orderService.getOrder(3), orderService.getOrder(444),
-		        orderService.getOrder(5), orderService.getOrder(7) };
-		assertThat(orders, hasItems(expectedOrders3));
-		
-		asOfDate = Context.getDateFormat().parse("06/12/2008");
-		orders = orderService.getActiveOrders(patient, null, null, asOfDate);
-		assertEquals(5, orders.size());
-		assertThat(orders, hasItems(expectedOrders3));
-	}
-	
-	/**
-	 * @verifies return all orders if no orderType is specified
-	 * @see OrderService#getActiveOrders(org.openmrs.Patient, org.openmrs.OrderType,
-	 *      org.openmrs.CareSetting, java.util.Date)
-	 */
-	@Test
-	public void getActiveOrders_shouldReturnAllOrdersIfNoOrderTypeIsSpecified() throws Exception {
-		Patient patient = Context.getPatientService().getPatient(2);
-		List<Order> orders = orderService.getActiveOrders(patient, null, null, null);
-		assertEquals(5, orders.size());
-		Order[] expectedOrders = { orderService.getOrder(222), orderService.getOrder(3), orderService.getOrder(444),
-		        orderService.getOrder(5), orderService.getOrder(7) };
-		assertThat(orders, hasItems(expectedOrders));
-	}
-	
-	/**
-	 * @verifies include orders for sub types if order type is specified
-	 * @see OrderService#getActiveOrders(org.openmrs.Patient, org.openmrs.OrderType,
-	 *      org.openmrs.CareSetting, java.util.Date)
-	 */
-	@Test
-	public void getActiveOrders_shouldIncludeOrdersForSubTypesIfOrderTypeIsSpecified() throws Exception {
-		executeDataSet("org/openmrs/api/include/OrderServiceTest-otherOrders.xml");
-		Patient patient = Context.getPatientService().getPatient(2);
-		OrderType testOrderType = orderService.getOrderType(2);
-		List<Order> orders = orderService.getActiveOrders(patient, testOrderType, null, null);
-		assertEquals(5, orders.size());
-		Order[] expectedOrder1 = { orderService.getOrder(7), orderService.getOrder(101), orderService.getOrder(102),
-		        orderService.getOrder(103), orderService.getOrder(104) };
-		assertThat(orders, hasItems(expectedOrder1));
-		
-		OrderType labTestOrderType = orderService.getOrderType(7);
-		orders = orderService.getActiveOrders(patient, labTestOrderType, null, null);
-		assertEquals(3, orders.size());
-		Order[] expectedOrder2 = { orderService.getOrder(101), orderService.getOrder(103), orderService.getOrder(104) };
-		assertThat(orders, hasItems(expectedOrder2));
-	}
-	
-	/**
-	 * @verifies populate correct attributes on the discontinue and discontinued orders
-	 * @see OrderService#discontinueOrder(org.openmrs.Order, String, java.util.Date,
-	 *      org.openmrs.Provider, org.openmrs.Encounter)
-	 */
-	@Test
-	public void discontinueOrder_shouldPopulateCorrectAttributesOnTheDiscontinueAndDiscontinuedOrders() throws Exception {
-		Order order = orderService.getOrderByOrderNumber("111");
-		Encounter encounter = encounterService.getEncounter(3);
-		Provider orderer = providerService.getProvider(1);
-		assertTrue(OrderUtilTest.isActiveOrder(order, null));
-		Date discontinueDate = new Date();
-		String discontinueReasonNonCoded = "Test if I can discontinue this";
-		
-		Order discontinueOrder = orderService.discontinueOrder(order, discontinueReasonNonCoded, discontinueDate, orderer,
-		    encounter);
-		
-		Assert.assertEquals(order.getDateStopped(), discontinueDate);
-		Assert.assertNotNull(discontinueOrder);
-		Assert.assertNotNull(discontinueOrder.getId());
-		Assert.assertEquals(discontinueOrder.getStartDate(), discontinueOrder.getAutoExpireDate());
-		Assert.assertEquals(discontinueOrder.getAction(), Action.DISCONTINUE);
-		Assert.assertEquals(discontinueOrder.getOrderReasonNonCoded(), discontinueReasonNonCoded);
-		Assert.assertEquals(discontinueOrder.getPreviousOrder(), order);
-	}
-	
-	/**
-	 * @verifies set correct attributes on the discontinue and discontinued orders
-	 * @see OrderService#discontinueOrder(org.openmrs.Order, org.openmrs.Concept, java.util.Date,
-	 *      org.openmrs.Provider, org.openmrs.Encounter)
-	 */
-	@Test
-	public void discontinueOrder_shouldSetCorrectAttributesOnTheDiscontinueAndDiscontinuedOrders() throws Exception {
-		executeDataSet("org/openmrs/api/include/OrderServiceTest-discontinueReason.xml");
-		
-		Order order = orderService.getOrderByOrderNumber("111");
-		Encounter encounter = encounterService.getEncounter(3);
-		Provider orderer = providerService.getProvider(1);
-		Date discontinueDate = new Date();
-		Concept concept = Context.getConceptService().getConcept(1);
-		
-		Order discontinueOrder = orderService.discontinueOrder(order, concept, discontinueDate, orderer, encounter);
-		
-		Assert.assertEquals(order.getDateStopped(), discontinueDate);
-		Assert.assertNotNull(discontinueOrder);
-		Assert.assertNotNull(discontinueOrder.getId());
-		Assert.assertEquals(discontinueOrder.getStartDate(), discontinueOrder.getAutoExpireDate());
-		Assert.assertEquals(discontinueOrder.getAction(), Action.DISCONTINUE);
-		Assert.assertEquals(discontinueOrder.getOrderReason(), concept);
-		Assert.assertEquals(discontinueOrder.getPreviousOrder(), order);
-	}
-	
-	/**
-	 * @see {@link OrderService#discontinueOrder(org.openmrs.Order, String, java.util.Date, org.openmrs.Provider, org.openmrs.Encounter)}
-	 */
-	@Test
-	@Verifies(value = "should fail for a discontinuation order", method = "discontinueOrder(Order, String, Date, Provider, Encounter)")
-	public void discontinueOrder_shouldFailForADiscontinuationOrder() throws Exception {
-		executeDataSet("org/openmrs/api/include/OrderServiceTest-discontinuedOrder.xml");
-		Order discontinuationOrder = orderService.getOrder(26);
-		assertEquals(Action.DISCONTINUE, discontinuationOrder.getAction());
-		Encounter encounter = encounterService.getEncounter(3);
-		expectedException.expect(APIException.class);
-		expectedException.expectMessage("An order with action " + Order.Action.DISCONTINUE + " cannot be discontinued.");
-		orderService.discontinueOrder(discontinuationOrder, "Test if I can discontinue this", null, null, encounter);
-	}
-	
-	/**
-	 * @see {@link OrderService#discontinueOrder(org.openmrs.Order, org.openmrs.Concept, java.util.Date, org.openmrs.Provider, org.openmrs.Encounter)}
-	 */
-	@Test
-	@Verifies(value = "should not pass for a discontinuation order", method = "discontinueOrder(Order, Concept, Date, Provider, Encounter)")
-	public void discontinueOrder_shouldNotPassForADiscontinuationOrder() throws Exception {
-		executeDataSet("org/openmrs/api/include/OrderServiceTest-discontinuedOrder.xml");
-		executeDataSet("org/openmrs/api/include/OrderServiceTest-discontinueReason.xml");
-		Order discontinuationOrder = orderService.getOrder(26);
-		assertEquals(Action.DISCONTINUE, discontinuationOrder.getAction());
-		Encounter encounter = encounterService.getEncounter(3);
-		expectedException.expect(APIException.class);
-		expectedException.expectMessage("An order with action " + Action.DISCONTINUE + " cannot be discontinued.");
-		orderService.discontinueOrder(discontinuationOrder, (Concept) null, null, null, encounter);
-	}
-	
-	/**
-	 * @verifies fail for a discontinued order
-	 * @see OrderService#discontinueOrder(org.openmrs.Order, String, java.util.Date,
-	 *      org.openmrs.Provider, org.openmrs.Encounter)
-	 */
-	@Test
-	public void discontinueOrder_shouldFailForADiscontinuedOrder() throws Exception {
-		Order discontinuationOrder = orderService.getOrder(2);
-		assertFalse(discontinuationOrder.isCurrent());
-		assertNotNull(discontinuationOrder.getDateStopped());
-		Encounter encounter = encounterService.getEncounter(3);
-		expectedException.expect(APIException.class);
-		expectedException.expectMessage("Cannot discontinue an order that is already stopped, expired or voided");
-		orderService.discontinueOrder(discontinuationOrder, "some reason", null, null, encounter);
-	}
-	
-	/**
-	 * @verifies not pass for a discontinued order
-	 * @see OrderService#discontinueOrder(org.openmrs.Order, org.openmrs.Concept, java.util.Date,
-	 *      org.openmrs.Provider, org.openmrs.Encounter)
-	 */
-	@Test
-	public void discontinueOrder_shouldNotPassForADiscontinuedOrder() throws Exception {
-		Order discontinuationOrder = orderService.getOrder(2);
-		assertFalse(discontinuationOrder.isCurrent());
-		assertNotNull(discontinuationOrder.getDateStopped());
-		Encounter encounter = encounterService.getEncounter(3);
-		expectedException.expect(APIException.class);
-		expectedException.expectMessage("Cannot discontinue an order that is already stopped, expired or voided");
-		orderService.discontinueOrder(discontinuationOrder, (Concept) null, null, null, encounter);
-	}
-	
-	/**
-	 * @see {@link OrderService#saveOrder(org.openmrs.Order, OrderContext)}
-	 */
-	@Test
-	@Verifies(value = "should discontinue existing active order if new order being saved with action to discontinue", method = "saveOrder(Order)")
-	public void saveOrder_shouldDiscontinueExistingActiveOrderIfNewOrderBeingSavedWithActionToDiscontinue() throws Exception {
-		DrugOrder order = new DrugOrder();
-		order.setAction(Order.Action.DISCONTINUE);
-		order.setOrderReasonNonCoded("Discontinue this");
-		order.setEncounter(encounterService.getEncounter(5));
-		order.setPatient(patientService.getPatient(7));
-		order.setOrderer(providerService.getProvider(1));
-		order.setConcept(conceptService.getConcept(88));
-		order.setCareSetting(orderService.getCareSetting(1));
-		order.setEncounter(encounterService.getEncounter(3));
-		order.setOrderType(orderService.getOrderType(1));
-		order.setStartDate(new Date());
-		order.setDosingType(DrugOrder.DosingType.SIMPLE);
-		order.setDose(500.0);
-		order.setDoseUnits(conceptService.getConcept(50));
-		order.setFrequency(orderService.getOrderFrequency(1));
-		order.setRoute(conceptService.getConcept(22));
-		order.setNumRefills(10);
-		order.setQuantity(20.0);
-		order.setQuantityUnits(conceptService.getConcept(51));
-		
-		//We are trying to discontinue order id 111 in standardTestDataset.xml
-		Order expectedPreviousOrder = orderService.getOrder(111);
-		Assert.assertNull(expectedPreviousOrder.getDateStopped());
-		
-		order = (DrugOrder) orderService.saveOrder(order, null);
-		
-		Assert.assertNotNull("should populate dateStopped in previous order", expectedPreviousOrder.getDateStopped());
-		Assert.assertNotNull("should save discontinue order", order.getId());
-		Assert.assertEquals(expectedPreviousOrder, order.getPreviousOrder());
-		Assert.assertNotNull(expectedPreviousOrder.getDateStopped());
-		Assert.assertEquals(order.getStartDate(), order.getAutoExpireDate());
-	}
-	
-	/**
-	 * @see {@link OrderService#saveOrder(org.openmrs.Order, OrderContext)}
-	 */
-	@Test
-	@Verifies(value = "should discontinue previousOrder if it is not already discontinued", method = "saveOrder(Order)")
-	public void saveOrder_shouldDiscontinuePreviousOrderIfItIsNotAlreadyDiscontinued() throws Exception {
-		//We are trying to discontinue order id 111 in standardTestDataset.xml
-		DrugOrder order = new DrugOrder();
-		order.setAction(Order.Action.DISCONTINUE);
-		order.setOrderReasonNonCoded("Discontinue this");
-		order.setEncounter(encounterService.getEncounter(5));
-		order.setPatient(Context.getPatientService().getPatient(7));
-		order.setOrderer(Context.getProviderService().getProvider(1));
-		order.setConcept(Context.getConceptService().getConcept(88));
-		order.setCareSetting(orderService.getCareSetting(1));
-		order.setEncounter(encounterService.getEncounter(3));
-		order.setOrderType(orderService.getOrderType(1));
-		order.setStartDate(new Date());
-		order.setDosingType(DrugOrder.DosingType.SIMPLE);
-		order.setDose(500.0);
-		order.setDoseUnits(conceptService.getConcept(50));
-		order.setFrequency(orderService.getOrderFrequency(1));
-		order.setRoute(conceptService.getConcept(22));
-		order.setNumRefills(10);
-		order.setQuantity(20.0);
-		order.setQuantityUnits(conceptService.getConcept(51));
-		Order previousOrder = orderService.getOrder(111);
-		assertTrue(OrderUtilTest.isActiveOrder(previousOrder, null));
-		order.setPreviousOrder(previousOrder);
-		
-		orderService.saveOrder(order, null);
-		Assert.assertEquals(order.getStartDate(), order.getAutoExpireDate());
-		Assert.assertNotNull("previous order should be discontinued", previousOrder.getDateStopped());
-	}
-	
-	/**
-	 * @see {@link OrderService#saveOrder(org.openmrs.Order, OrderContext)}
-	 */
-	@Test
-	@Verifies(value = "should fail if concept in previous order does not match this concept", method = "saveOrder(Order)")
-	public void saveOrder_shouldFailIfConceptInPreviousOrderDoesNotMatchThisConcept() throws Exception {
-		Order previousOrder = orderService.getOrder(7);
-		assertTrue(OrderUtilTest.isActiveOrder(previousOrder, null));
-		Order order = previousOrder.cloneForDiscontinuing();
-		order.setStartDate(new Date());
-		order.setOrderReasonNonCoded("Discontinue this");
-		order.setEncounter(encounterService.getEncounter(6));
-		order.setOrderer(providerService.getProvider(1));
-		Concept newConcept = conceptService.getConcept(5089);
-		assertFalse(previousOrder.getConcept().equals(newConcept));
-		order.setConcept(newConcept);
-		
-		expectedException.expect(APIException.class);
-		expectedException.expectMessage("The concept of the previous order and the new one order don't match");
-		orderService.saveOrder(order, null);
-	}
-	
-	/**
-	 * @verifies reject a future discontinueDate
-	 * @see OrderService#discontinueOrder(org.openmrs.Order, org.openmrs.Concept, java.util.Date,
-	 *      org.openmrs.Provider, org.openmrs.Encounter)
-	 */
-	@Test
-	public void discontinueOrder_shouldRejectAFutureDiscontinueDate() throws Exception {
-		Calendar cal = Calendar.getInstance();
-		cal.add(Calendar.HOUR_OF_DAY, 1);
-		Patient patient = Context.getPatientService().getPatient(2);
-		CareSetting careSetting = orderService.getCareSetting(1);
-		Order orderToDiscontinue = orderService.getActiveOrders(patient, null, careSetting, null).get(0);
-		Encounter encounter = encounterService.getEncounter(3);
-		expectedException.expect(IllegalArgumentException.class);
-		expectedException.expectMessage("Discontinue date cannot be in the future");
-		orderService.discontinueOrder(orderToDiscontinue, new Concept(), cal.getTime(), null, encounter);
-	}
-	
-	/**
-	 * @verifies fail if discontinueDate is in the future
-	 * @see OrderService#discontinueOrder(org.openmrs.Order, String, java.util.Date,
-	 *      org.openmrs.Provider, org.openmrs.Encounter)
-	 */
-	@Test
-	public void discontinueOrder_shouldFailIfDiscontinueDateIsInTheFuture() throws Exception {
-		Calendar cal = Calendar.getInstance();
-		cal.add(Calendar.HOUR_OF_DAY, 1);
-		Order orderToDiscontinue = orderService.getActiveOrders(Context.getPatientService().getPatient(2), null,
-		    orderService.getCareSetting(1), null).get(0);
-		Encounter encounter = encounterService.getEncounter(3);
-		expectedException.expect(IllegalArgumentException.class);
-		expectedException.expectMessage("Discontinue date cannot be in the future");
-		orderService.discontinueOrder(orderToDiscontinue, "Testing", cal.getTime(), null, encounter);
-	}
-	
-	/**
-	 * @verifies pass if the existing drug order matches the concept and drug of the DC order
-	 * @see OrderService#saveOrder(org.openmrs.Order, OrderContext)
-	 */
-	@Test
-	public void saveOrder_shouldPassIfTheExistingDrugOrderMatchesTheConceptAndDrugOfTheDCOrder() throws Exception {
-		final DrugOrder orderToDiscontinue = (DrugOrder) orderService.getOrder(444);
-		assertTrue(OrderUtilTest.isActiveOrder(orderToDiscontinue, null));
-		
-		DrugOrder order = new DrugOrder();
-		order.setDrug(orderToDiscontinue.getDrug());
-		order.setOrderType(orderService.getOrderTypeByName("Drug order"));
-		order.setAction(Order.Action.DISCONTINUE);
-		order.setOrderReasonNonCoded("Discontinue this");
-		order.setPatient(orderToDiscontinue.getPatient());
-		order.setConcept(orderToDiscontinue.getConcept());
-		order.setOrderer(orderToDiscontinue.getOrderer());
-		order.setCareSetting(orderToDiscontinue.getCareSetting());
-		order.setEncounter(encounterService.getEncounter(6));
-		order.setStartDate(new Date());
-		order.setDosingType(DrugOrder.DosingType.SIMPLE);
-		order.setDose(orderToDiscontinue.getDose());
-		order.setDoseUnits(orderToDiscontinue.getDoseUnits());
-		order.setRoute(orderToDiscontinue.getRoute());
-		order.setFrequency(orderToDiscontinue.getFrequency());
-		order.setQuantity(orderToDiscontinue.getQuantity());
-		order.setQuantityUnits(orderToDiscontinue.getQuantityUnits());
-		order.setNumRefills(orderToDiscontinue.getNumRefills());
-		
-		orderService.saveOrder(order, null);
-		
-		Assert.assertNotNull("previous order should be discontinued", orderToDiscontinue.getDateStopped());
-	}
-	
-	/**
-	 * @verifies fail if the existing drug order matches the concept and not drug of the DC order
-	 * @see OrderService#saveOrder(org.openmrs.Order, OrderContext)
-	 */
-	@Test
-	public void saveOrder_shouldFailIfTheExistingDrugOrderMatchesTheConceptAndNotDrugOfTheDCOrder() throws Exception {
-		final DrugOrder orderToDiscontinue = (DrugOrder) orderService.getOrder(5);
-		assertTrue(OrderUtilTest.isActiveOrder(orderToDiscontinue, null));
-		
-		//create a different test drug
-		Drug discontinuationOrderDrug = new Drug();
-		discontinuationOrderDrug.setConcept(orderToDiscontinue.getConcept());
-		discontinuationOrderDrug = conceptService.saveDrug(discontinuationOrderDrug);
-		assertNotEquals(discontinuationOrderDrug, orderToDiscontinue.getDrug());
-		assertNotNull(orderToDiscontinue.getDrug());
-		
-		DrugOrder order = orderToDiscontinue.cloneForRevision();
-		order.setStartDate(new Date());
-		order.setOrderer(providerService.getProvider(1));
-		order.setEncounter(encounterService.getEncounter(6));
-		order.setDrug(discontinuationOrderDrug);
-		order.setOrderReasonNonCoded("Discontinue this");
-		
-		expectedException.expect(APIException.class);
-		expectedException.expectMessage("The drug of the previous order and the new one order don't match");
-		orderService.saveOrder(order, null);
-	}
-	
-	/**
-	 * @verifies fail for a stopped order
-	 * @see OrderService#discontinueOrder(org.openmrs.Order, org.openmrs.Concept, java.util.Date,
-	 *      org.openmrs.Provider, org.openmrs.Encounter)
-	 */
-	@Test
-	public void discontinueOrder_shouldFailForAStoppedOrder() throws Exception {
-		Order orderToDiscontinue = orderService.getOrder(1);
-		Encounter encounter = encounterService.getEncounter(3);
-		assertNotNull(orderToDiscontinue.getDateStopped());
-		expectedException.expect(APIException.class);
-		expectedException.expectMessage("Cannot discontinue an order that is already stopped, expired or voided");
-		orderService.discontinueOrder(orderToDiscontinue, Context.getConceptService().getConcept(1), null, null, encounter);
-	}
-	
-	/**
-	 * @verifies fail for a voided order
-	 * @see OrderService#discontinueOrder(org.openmrs.Order, String, java.util.Date,
-	 *      org.openmrs.Provider, org.openmrs.Encounter)
-	 */
-	@Test
-	public void discontinueOrder_shouldFailForAVoidedOrder() throws Exception {
-		Order orderToDiscontinue = orderService.getOrder(8);
-		Encounter encounter = encounterService.getEncounter(3);
-		assertTrue(orderToDiscontinue.isVoided());
-		expectedException.expect(APIException.class);
-		expectedException.expectMessage("Cannot discontinue an order that is already stopped, expired or voided");
-		orderService.discontinueOrder(orderToDiscontinue, "testing", null, null, encounter);
-	}
-	
-	/**
-	 * @verifies fail for an expired order
-	 * @see OrderService#discontinueOrder(org.openmrs.Order, org.openmrs.Concept, java.util.Date,
-	 *      org.openmrs.Provider, org.openmrs.Encounter)
-	 */
-	@Test
-	public void discontinueOrder_shouldFailForAnExpiredOrder() throws Exception {
-		Order orderToDiscontinue = orderService.getOrder(6);
-		Encounter encounter = encounterService.getEncounter(3);
-		assertNotNull(orderToDiscontinue.getAutoExpireDate());
-		assertTrue(orderToDiscontinue.getAutoExpireDate().before(new Date()));
-		expectedException.expect(APIException.class);
-		expectedException.expectMessage("Cannot discontinue an order that is already stopped, expired or voided");
-		orderService.discontinueOrder(orderToDiscontinue, Context.getConceptService().getConcept(1), null, null, encounter);
-	}
-	
-	/**
-	 * @verifies not allow editing an existing order
-	 * @see OrderService#saveOrder(org.openmrs.Order, OrderContext)
-	 */
-	@Test
-	public void saveOrder_shouldNotAllowEditingAnExistingOrder() throws Exception {
-		final DrugOrder order = (DrugOrder) orderService.getOrder(5);
-		expectedException.expect(APIException.class);
-		expectedException.expectMessage("Cannot edit an existing order, you need to revise it instead");
-		orderService.saveOrder(order, null);
-	}
-	
-	/**
-	 * @verifies return the care setting with the specified uuid
-	 * @see OrderService#getCareSettingByUuid(String)
-	 */
-	@Test
-	public void getCareSettingByUuid_shouldReturnTheCareSettingWithTheSpecifiedUuid() throws Exception {
-		CareSetting cs = orderService.getCareSettingByUuid("6f0c9a92-6f24-11e3-af88-005056821db0");
-		assertEquals(1, cs.getId().intValue());
-	}
-	
-	/**
-	 * @verifies return the care setting with the specified name
-	 * @see OrderService#getCareSettingByName(String)
-	 */
-	@Test
-	public void getCareSettingByName_shouldReturnTheCareSettingWithTheSpecifiedName() throws Exception {
-		CareSetting cs = orderService.getCareSettingByName("INPATIENT");
-		assertEquals(2, cs.getId().intValue());
-		
-		//should also be case insensitive
-		cs = orderService.getCareSettingByName("inpatient");
-		assertEquals(2, cs.getId().intValue());
-	}
-	
-	/**
-	 * @verifies return only un retired care settings if includeRetired is set to false
-	 * @see OrderService#getCareSettings(boolean)
-	 */
-	@Test
-	public void getCareSettings_shouldReturnOnlyUnRetiredCareSettingsIfIncludeRetiredIsSetToFalse() throws Exception {
-		List<CareSetting> careSettings = orderService.getCareSettings(false);
-		assertEquals(2, careSettings.size());
-		assertTrue(containsId(careSettings, 1));
-		assertTrue(containsId(careSettings, 2));
-	}
-	
-	/**
-	 * @verifies return retired care settings if includeRetired is set to true
-	 * @see OrderService#getCareSettings(boolean)
-	 */
-	@Test
-	public void getCareSettings_shouldReturnRetiredCareSettingsIfIncludeRetiredIsSetToTrue() throws Exception {
-		CareSetting retiredCareSetting = orderService.getCareSetting(3);
-		assertTrue(retiredCareSetting.isRetired());
-		List<CareSetting> careSettings = orderService.getCareSettings(true);
-		assertEquals(3, careSettings.size());
-		assertTrue(containsId(careSettings, retiredCareSetting.getCareSettingId()));
-	}
-	
-	/**
-	 * @verifies not allow revising a stopped order
-	 * @see OrderService#saveOrder(org.openmrs.Order, OrderContext)
-	 */
-	@Test
-	public void saveOrder_shouldNotAllowRevisingAStoppedOrder() throws Exception {
-		Order originalOrder = orderService.getOrder(1);
-		assertNotNull(originalOrder.getDateStopped());
-		Order revisedOrder = originalOrder.cloneForRevision();
-		revisedOrder.setEncounter(encounterService.getEncounter(4));
-		revisedOrder.setInstructions("Take after a meal");
-		revisedOrder.setOrderer(providerService.getProvider(1));
-		revisedOrder.setStartDate(new Date());
-		expectedException.expect(APIException.class);
-		expectedException.expectMessage("Cannot discontinue an order that is already stopped, expired or voided");
-		orderService.saveOrder(revisedOrder, null);
-	}
-	
-	/**
-	 * @verifies not allow revising a voided order
-	 * @see OrderService#saveOrder(org.openmrs.Order, OrderContext)
-	 */
-	@Test
-	public void saveOrder_shouldNotAllowRevisingAVoidedOrder() throws Exception {
-		Order originalOrder = orderService.getOrder(8);
-		assertTrue(originalOrder.isVoided());
-		Order revisedOrder = originalOrder.cloneForRevision();
-		revisedOrder.setEncounter(encounterService.getEncounter(6));
-		revisedOrder.setInstructions("Take after a meal");
-		revisedOrder.setOrderer(providerService.getProvider(1));
-		revisedOrder.setStartDate(new Date());
-		expectedException.expect(APIException.class);
-		expectedException.expectMessage("Cannot discontinue an order that is already stopped, expired or voided");
-		orderService.saveOrder(revisedOrder, null);
-	}
-	
-	/**
-	 * @verifies not allow revising an expired order
-	 * @see OrderService#saveOrder(org.openmrs.Order, OrderContext)
-	 */
-	@Test
-	public void saveOrder_shouldNotAllowRevisingAnExpiredOrder() throws Exception {
-		Order originalOrder = orderService.getOrder(6);
-		assertNotNull(originalOrder.getAutoExpireDate());
-		assertTrue(originalOrder.getAutoExpireDate().before(new Date()));
-		Order revisedOrder = originalOrder.cloneForRevision();
-		revisedOrder.setEncounter(encounterService.getEncounter(6));
-		revisedOrder.setInstructions("Take after a meal");
-		revisedOrder.setOrderer(providerService.getProvider(1));
-		revisedOrder.setStartDate(new Date());
-		revisedOrder.setAutoExpireDate(new Date());
-		expectedException.expect(APIException.class);
-		expectedException.expectMessage("Cannot discontinue an order that is already stopped, expired or voided");
-		orderService.saveOrder(revisedOrder, null);
-	}
-	
-	/**
-	 * @verifies not allow revising an order with no previous order
-	 * @see OrderService#saveOrder(org.openmrs.Order, OrderContext)
-	 */
-	@Test
-	public void saveOrder_shouldNotAllowRevisingAnOrderWithNoPreviousOrder() throws Exception {
-		Order originalOrder = orderService.getOrder(111);
-		assertTrue(originalOrder.isCurrent());
-		Order revisedOrder = originalOrder.cloneForRevision();
-		revisedOrder.setEncounter(encounterService.getEncounter(5));
-		revisedOrder.setInstructions("Take after a meal");
-		revisedOrder.setPreviousOrder(null);
-		revisedOrder.setOrderer(providerService.getProvider(1));
-		revisedOrder.setStartDate(new Date());
-		
-		expectedException.expect(APIException.class);
-		expectedException.expectMessage("Previous Order is required for a revised order");
-		orderService.saveOrder(revisedOrder, null);
-	}
-	
-	/**
-	 * @verifies save a revised order
-	 * @see OrderService#saveOrder(org.openmrs.Order, OrderContext)
-	 */
-	@Test
-	public void saveOrder_shouldSaveARevisedOrder() throws Exception {
-		Order originalOrder = orderService.getOrder(111);
-		assertTrue(originalOrder.isCurrent());
-		final Patient patient = originalOrder.getPatient();
-		List<Order> originalActiveOrders = orderService.getActiveOrders(patient, null, null, null);
-		final int originalOrderCount = originalActiveOrders.size();
-		assertTrue(originalActiveOrders.contains(originalOrder));
-		Order revisedOrder = originalOrder.cloneForRevision();
-		revisedOrder.setEncounter(encounterService.getEncounter(5));
-		revisedOrder.setInstructions("Take after a meal");
-		revisedOrder.setStartDate(new Date());
-		revisedOrder.setOrderer(providerService.getProvider(1));
-		revisedOrder.setEncounter(encounterService.getEncounter(3));
-		orderService.saveOrder(revisedOrder, null);
-		
-		//If the time is too close, the original order may be returned because it
-		//dateStopped will be exactly the same as the asOfDate(now) to the millisecond
-		Thread.sleep(1);
-		List<Order> activeOrders = orderService.getActiveOrders(patient, null, null, null);
-		assertEquals(originalOrderCount, activeOrders.size());
-		assertFalse(originalOrder.isCurrent());
-	}
-	
-	/**
-	 * @verifies get non retired frequencies with names matching the phrase if includeRetired is
-	 *           false
-	 * @see OrderService#getOrderFrequencies(String, java.util.Locale, boolean, boolean)
-	 */
-	@Test
-	public void getOrderFrequencies_shouldGetNonRetiredFrequenciesWithNamesMatchingThePhraseIfIncludeRetiredIsFalse()
-	        throws Exception {
-		executeDataSet("org/openmrs/api/include/OrderServiceTest-otherOrderFrequencies.xml");
-		List<OrderFrequency> orderFrequencies = orderService.getOrderFrequencies("once", Locale.US, false, false);
-		assertEquals(2, orderFrequencies.size());
-		assertTrue(containsId(orderFrequencies, 100));
-		assertTrue(containsId(orderFrequencies, 102));
-		
-		//should match anywhere in the concept name
-		orderFrequencies = orderService.getOrderFrequencies("nce", Locale.US, false, false);
-		assertEquals(2, orderFrequencies.size());
-		assertTrue(containsId(orderFrequencies, 100));
-		assertTrue(containsId(orderFrequencies, 102));
-	}
-	
-	/**
-	 * @verifies include retired frequencies if includeRetired is set to true
-	 * @see OrderService#getOrderFrequencies(String, java.util.Locale, boolean, boolean)
-	 */
-	@Test
-	public void getOrderFrequencies_shouldIncludeRetiredFrequenciesIfIncludeRetiredIsSetToTrue() throws Exception {
-		executeDataSet("org/openmrs/api/include/OrderServiceTest-otherOrderFrequencies.xml");
-		List<OrderFrequency> orderFrequencies = orderService.getOrderFrequencies("ce", Locale.US, false, true);
-		assertEquals(4, orderFrequencies.size());
-		assertTrue(containsId(orderFrequencies, 100));
-		assertTrue(containsId(orderFrequencies, 101));
-		assertTrue(containsId(orderFrequencies, 102));
-		assertTrue(containsId(orderFrequencies, 103));
-	}
-	
-	/**
-	 * @verifies get frequencies with names that match the phrase and locales if exact locale is
-	 *           false
-	 * @see OrderService#getOrderFrequencies(String, java.util.Locale, boolean, boolean)
-	 */
-	@Test
-	public void getOrderFrequencies_shouldGetFrequenciesWithNamesThatMatchThePhraseAndLocalesIfExactLocaleIsFalse()
-	        throws Exception {
-		executeDataSet("org/openmrs/api/include/OrderServiceTest-otherOrderFrequencies.xml");
-		List<OrderFrequency> orderFrequencies = orderService.getOrderFrequencies("ce", Locale.US, false, false);
-		assertEquals(3, orderFrequencies.size());
-		assertTrue(containsId(orderFrequencies, 100));
-		assertTrue(containsId(orderFrequencies, 101));
-		assertTrue(containsId(orderFrequencies, 102));
-	}
-	
-	/**
-	 * @verifies get frequencies with names that match the phrase and locale if exact locale is true
-	 * @see OrderService#getOrderFrequencies(String, java.util.Locale, boolean, boolean)
-	 */
-	@Test
-	public void getOrderFrequencies_shouldGetFrequenciesWithNamesThatMatchThePhraseAndLocaleIfExactLocaleIsTrue()
-	        throws Exception {
-		executeDataSet("org/openmrs/api/include/OrderServiceTest-otherOrderFrequencies.xml");
-		List<OrderFrequency> orderFrequencies = orderService.getOrderFrequencies("ce", Locale.US, true, false);
-		assertEquals(1, orderFrequencies.size());
-		assertEquals(102, orderFrequencies.get(0).getOrderFrequencyId().intValue());
-		
-		orderFrequencies = orderService.getOrderFrequencies("ce", Locale.ENGLISH, true, false);
-		assertEquals(2, orderFrequencies.size());
-		assertTrue(containsId(orderFrequencies, 100));
-		assertTrue(containsId(orderFrequencies, 101));
-	}
-	
-	/**
-	 * @verifies return unique frequencies
-	 * @see OrderService#getOrderFrequencies(String, java.util.Locale, boolean, boolean)
-	 */
-	@Test
-	public void getOrderFrequencies_shouldReturnUniqueFrequencies() throws Exception {
-		executeDataSet("org/openmrs/api/include/OrderServiceTest-otherOrderFrequencies.xml");
-		final String searchPhrase = "once";
-		final Locale locale = Locale.ENGLISH;
-		List<OrderFrequency> orderFrequencies = orderService.getOrderFrequencies(searchPhrase, locale, true, false);
-		assertEquals(1, orderFrequencies.size());
-		final OrderFrequency expectedOrderFrequency = orderService.getOrderFrequency(100);
-		assertEquals(expectedOrderFrequency, orderFrequencies.get(0));
-		
-		//Add a new name to the frequency concept so that our search phrase matches on 2
-		//concept names for the same frequency concept
-		Concept frequencyConcept = expectedOrderFrequency.getConcept();
-		final String newConceptName = searchPhrase + " A Day";
-		frequencyConcept.addName(new ConceptName(newConceptName, locale));
-		conceptService.saveConcept(frequencyConcept);
-		
-		orderFrequencies = orderService.getOrderFrequencies(searchPhrase, locale, true, false);
-		assertEquals(1, orderFrequencies.size());
-		assertEquals(expectedOrderFrequency, orderFrequencies.get(0));
-	}
-	
-	/**
-	 * @verifies reject a null search phrase
-	 * @see OrderService#getOrderFrequencies(String, java.util.Locale, boolean, boolean)
-	 */
-	@Test
-	public void getOrderFrequencies_shouldRejectANullSearchPhrase() throws Exception {
-		expectedException.expect(IllegalArgumentException.class);
-		expectedException.expectMessage("searchPhrase is required");
-		orderService.getOrderFrequencies(null, Locale.ENGLISH, false, false);
-	}
-	
-	@Test
-	@Verifies(value = "should retire given order frequency", method = "retireOrderFrequency(orderFrequency, String)")
-	public void retireOrderFrequency_shouldRetireGivenOrderFrequency() throws Exception {
-		OrderFrequency orderFrequency = orderService.getOrderFrequency(1);
-		assertNotNull(orderFrequency);
-		Assert.assertFalse(orderFrequency.isRetired());
-		Assert.assertNull(orderFrequency.getRetireReason());
-		Assert.assertNull(orderFrequency.getDateRetired());
-		
-		orderService.retireOrderFrequency(orderFrequency, "retire reason");
-		
-		orderFrequency = orderService.getOrderFrequency(1);
-		assertNotNull(orderFrequency);
-		assertTrue(orderFrequency.isRetired());
-		assertEquals("retire reason", orderFrequency.getRetireReason());
-		assertNotNull(orderFrequency.getDateRetired());
-		
-		//Should not change the number of order frequencies.
-		assertEquals(3, orderService.getOrderFrequencies(true).size());
-	}
-	
-	@Test
-	@Verifies(value = "should unretire given order frequency", method = "unretireOrderFrequency(OrderFrequency)")
-	public void unretireOrderFrequency_shouldUnretireGivenOrderFrequency() throws Exception {
-		OrderFrequency orderFrequency = orderService.getOrderFrequency(3);
-		assertNotNull(orderFrequency);
-		assertTrue(orderFrequency.isRetired());
-		assertEquals("Some Retire Reason", orderFrequency.getRetireReason());
-		assertNotNull(orderFrequency.getDateRetired());
-		
-		orderService.unretireOrderFrequency(orderFrequency);
-		
-		orderFrequency = orderService.getOrderFrequency(3);
-		assertNotNull(orderFrequency);
-		assertFalse(orderFrequency.isRetired());
-		assertNull(orderFrequency.getRetireReason());
-		assertNull(orderFrequency.getDateRetired());
-		
-		//Should not change the number of order frequencies.
-		assertEquals(3, orderService.getOrderFrequencies(true).size());
-	}
-	
-	@Test
-	@Verifies(value = "should delete given order frequency", method = "purgeOrderFrequency(OrderFrequency)")
-	public void purgeOrderFrequency_shouldDeleteGivenOrderFrequency() throws Exception {
-		OrderFrequency orderFrequency = orderService.getOrderFrequency(3);
-		assertNotNull(orderFrequency);
-		
-		orderService.purgeOrderFrequency(orderFrequency);
-		
-		orderFrequency = orderService.getOrderFrequency(3);
-		Assert.assertNull(orderFrequency);
-		
-		//Should reduce the existing number of order frequencies.
-		assertEquals(2, orderService.getOrderFrequencies(true).size());
-	}
-	
-	/**
-	 * @see {@link OrderService#saveOrderFrequency(OrderFrequency)}
-	 */
-	@Test
-	@Verifies(value = "should add a new order frequency to the database", method = "saveOrderFrequency(OrderFrequency)")
-	public void saveOrderFrequency_shouldAddANewOrderFrequencyToTheDatabase() throws Exception {
-		Concept concept = new Concept();
-		concept.addName(new ConceptName("new name", Context.getLocale()));
-		concept.setConceptClass(conceptService.getConceptClassByName("Frequency"));
-		concept = conceptService.saveConcept(concept);
-		Integer originalSize = orderService.getOrderFrequencies(true).size();
-		OrderFrequency orderFrequency = new OrderFrequency();
-		orderFrequency.setConcept(concept);
-		orderFrequency.setFrequencyPerDay(2d);
-		
-		orderFrequency = orderService.saveOrderFrequency(orderFrequency);
-		
-		assertNotNull(orderFrequency.getId());
-		assertNotNull(orderFrequency.getUuid());
-		assertNotNull(orderFrequency.getCreator());
-		assertNotNull(orderFrequency.getDateCreated());
-		assertEquals(originalSize + 1, orderService.getOrderFrequencies(true).size());
-	}
-	
-	/**
-	 * @see {@link OrderService#saveOrderFrequency(OrderFrequency)}
-	 */
-	@Test
-	@Verifies(value = "should edit an existing order frequency that is not in use", method = "saveOrderFrequency(OrderFrequency)")
-	public void saveOrderFrequency_shouldEditAnExistingOrderFrequencyThatIsNotInUse() throws Exception {
-		executeDataSet(OTHER_ORDER_FREQUENCIES_XML);
-		OrderFrequency orderFrequency = orderService.getOrderFrequency(100);
-		assertNotNull(orderFrequency);
-		
-		orderFrequency.setFrequencyPerDay(4d);
-		orderService.saveOrderFrequency(orderFrequency);
-	}
-	
-	/**
-	 * @see {@link OrderService#saveOrderFrequency(OrderFrequency)}
-	 */
-	@Test
-	@Verifies(value = "should not allow editing an existing order frequency that is in use", method = "saveOrderFrequency(OrderFrequency)")
-	public void saveOrderFrequency_shouldNotAllowEditingAnExistingOrderFrequencyThatIsInUse() throws Exception {
-		OrderFrequency orderFrequency = orderService.getOrderFrequency(1);
-		assertNotNull(orderFrequency);
-		
-		orderFrequency.setFrequencyPerDay(4d);
-		expectedException.expect(APIException.class);
-		expectedException.expectMessage("This order frequency cannot be edited because it is already in use");
-		orderService.saveOrderFrequency(orderFrequency);
-	}
-	
-	/**
-	 * @see {@link OrderService#purgeOrderFrequency(OrderFrequency)}
-	 */
-	@Test
-	@Verifies(value = "should not allow deleting an order frequency that is in use", method = "purgeOrderFrequency(OrderFrequency)")
-	public void purgeOrderFrequency_shouldNotAllowDeletingAnOrderFrequencyThatIsInUse() throws Exception {
-		OrderFrequency orderFrequency = orderService.getOrderFrequency(1);
-		assertNotNull(orderFrequency);
-		
-		expectedException.expect(APIException.class);
-		expectedException.expectMessage("This order frequency cannot be deleted because it is already in use");
-		orderService.purgeOrderFrequency(orderFrequency);
-	}
-	
-	@Test
-	public void saveOrderWithScheduledDate_shouldAddANewOrderWithScheduledDateToTheDatabase() {
-		Date scheduledDate = new Date();
-		Order order = new Order();
-		order.setAction(Action.NEW);
-		order.setPatient(Context.getPatientService().getPatient(7));
-		order.setConcept(Context.getConceptService().getConcept(5497));
-		order.setCareSetting(orderService.getCareSetting(1));
-		order.setOrderer(orderService.getOrder(1).getOrderer());
-		order.setEncounter(encounterService.getEncounter(3));
-		order.setStartDate(new Date());
-		order.setScheduledDate(scheduledDate);
-		order.setUrgency(Order.Urgency.ON_SCHEDULED_DATE);
-		order.setEncounter(encounterService.getEncounter(3));
-		order.setOrderType(orderService.getOrderType(17));
-		order = orderService.saveOrder(order, null);
-		Order newOrder = orderService.getOrder(order.getOrderId());
-		assertNotNull(order);
-		assertEquals(scheduledDate, order.getScheduledDate());
-		assertNotNull(newOrder);
-		assertEquals(scheduledDate, newOrder.getScheduledDate());
-		
-	}
-	
-	/**
-	 * @verifies set order number specified in the context if specified
-	 * @see OrderService#saveOrder(org.openmrs.Order, OrderContext)
-	 */
-	@Test
-	public void saveOrder_shouldSetOrderNumberSpecifiedInTheContextIfSpecified() throws Exception {
-		GlobalProperty gp = new GlobalProperty(OpenmrsConstants.GP_ORDER_NUMBER_GENERATOR_BEAN_ID,
-		        "orderEntry.OrderNumberGenerator");
-		Context.getAdministrationService().saveGlobalProperty(gp);
-		Order order = new TestOrder();
-		order.setEncounter(encounterService.getEncounter(6));
-		order.setPatient(patientService.getPatient(7));
-		order.setConcept(conceptService.getConcept(5497));
-		order.setOrderer(providerService.getProvider(1));
-		order.setCareSetting(orderService.getCareSetting(1));
-		order.setOrderType(orderService.getOrderType(2));
-		order.setEncounter(encounterService.getEncounter(3));
-		order.setStartDate(new Date());
-		OrderContext orderCtxt = new OrderContext();
-		final String expectedOrderNumber = "Testing";
-		orderCtxt.setAttribute(TimestampOrderNumberGenerator.NEXT_ORDER_NUMBER, expectedOrderNumber);
-		order = orderService.saveOrder(order, orderCtxt);
-		assertEquals(expectedOrderNumber, order.getOrderNumber());
-	}
-	
-	/**
-	 * @verifies set the order number returned by the configured generator
-	 * @see OrderService#saveOrder(org.openmrs.Order, OrderContext)
-	 */
-	@Test
-	public void saveOrder_shouldSetTheOrderNumberReturnedByTheConfiguredGenerator() throws Exception {
-		GlobalProperty gp = new GlobalProperty(OpenmrsConstants.GP_ORDER_NUMBER_GENERATOR_BEAN_ID,
-		        "orderEntry.OrderNumberGenerator");
-		Context.getAdministrationService().saveGlobalProperty(gp);
-		Order order = new TestOrder();
-		order.setPatient(patientService.getPatient(7));
-		order.setConcept(conceptService.getConcept(5497));
-		order.setOrderer(providerService.getProvider(1));
-		order.setCareSetting(orderService.getCareSetting(1));
-		order.setOrderType(orderService.getOrderType(2));
-		order.setEncounter(encounterService.getEncounter(3));
-		order.setStartDate(new Date());
-		order = orderService.saveOrder(order, null);
-		assertTrue(order.getOrderNumber().startsWith(TimestampOrderNumberGenerator.ORDER_NUMBER_PREFIX));
-	}
-	
-	/**
-	 * @verifies fail if an active order for the same concept and care setting exists
-	 * @see OrderService#saveOrder(org.openmrs.Order, OrderContext)
-	 */
-	@Test
-	public void saveOrder_shouldFailIfAnActiveOrderForTheSameConceptAndCareSettingExists() throws Exception {
-		final Patient patient = patientService.getPatient(2);
-		final Concept cd4Count = conceptService.getConcept(5497);
-		//sanity check that we have an active order for the same concept
-		TestOrder duplicateOrder = (TestOrder) orderService.getOrder(7);
-		assertTrue(duplicateOrder.isCurrent());
-		assertEquals(cd4Count, duplicateOrder.getConcept());
-		
-		Order order = new Order();
-		order.setPatient(patient);
-		order.setCareSetting(orderService.getCareSetting(2));
-		order.setConcept(cd4Count);
-		order.setEncounter(encounterService.getEncounter(6));
-		order.setOrderer(providerService.getProvider(1));
-		order.setCareSetting(duplicateOrder.getCareSetting());
-		
-		expectedException.expect(APIException.class);
-		expectedException.expectMessage("Cannot have more than one active order for the same concept and care setting");
-		orderService.saveOrder(order, null);
-	}
-	
-	/**
-	 * @verifies pass if an active order for the same concept exists in a different care setting
-	 * @see OrderService#saveOrder(org.openmrs.Order, OrderContext)
-	 */
-	@Test
-	public void saveOrder_shouldPassIfAnActiveOrderForTheSameConceptExistsInADifferentCareSetting() throws Exception {
-		final Patient patient = patientService.getPatient(2);
-		final Concept cd4Count = conceptService.getConcept(5497);
-		TestOrder duplicateOrder = (TestOrder) orderService.getOrder(7);
-		final CareSetting inpatient = orderService.getCareSetting(2);
-		assertNotEquals(inpatient, duplicateOrder.getCareSetting());
-		assertTrue(duplicateOrder.isCurrent());
-		assertEquals(cd4Count, duplicateOrder.getConcept());
-		int initialActiveOrderCount = orderService.getActiveOrders(patient, null, null, null).size();
-		
-		Order order = new Order();
-		order.setPatient(patient);
-		order.setCareSetting(orderService.getCareSetting(2));
-		order.setConcept(cd4Count);
-		order.setEncounter(encounterService.getEncounter(6));
-		order.setOrderer(providerService.getProvider(1));
-		order.setCareSetting(inpatient);
-		
-		orderService.saveOrder(order, null);
-		List<Order> activeOrders = orderService.getActiveOrders(patient, null, null, null);
-		assertEquals(++initialActiveOrderCount, activeOrders.size());
-	}
-	
-	/**
-	 * @verifies find order type object given valid id
-	 * @see OrderService#getOrderType(Integer)
-	 */
-	@Test
-	public void getOrderType_shouldFindOrderTypeObjectGivenValidId() throws Exception {
-		assertEquals("Drug order", orderService.getOrderType(1).getName());
-	}
-	
-	/**
-	 * @verifies return null if no order type object found with given id
-	 * @see OrderService#getOrderType(Integer)
-	 */
-	@Test
-	public void getOrderType_shouldReturnNullIfNoOrderTypeObjectFoundWithGivenId() throws Exception {
-		OrderType orderType = orderService.getOrderType(1000);
-		assertNull(orderType);
-	}
-	
-	/**
-	 * @verifies find order type object given valid uuid
-	 * @see OrderService#getOrderTypeByUuid(String)
-	 */
-	@Test
-	public void getOrderTypeByUuid_shouldFindOrderTypeObjectGivenValidUuid() throws Exception {
-		OrderType orderType = orderService.getOrderTypeByUuid("131168f4-15f5-102d-96e4-000c29c2a5d7");
-		assertEquals("Drug order", orderType.getName());
-	}
-	
-	/**
-	 * @verifies return null if no order type object found with given uuid
-	 * @see OrderService#getOrderTypeByUuid(String)
-	 */
-	@Test
-	public void getOrderTypeByUuid_shouldReturnNullIfNoOrderTypeObjectFoundWithGivenUuid() throws Exception {
-		assertNull(orderService.getOrderTypeByUuid("some random uuid"));
-	}
-	
-	/**
-	 * @verifies get all order types if includeRetired is set to true
-	 * @see OrderService#getOrderTypes(boolean)
-	 */
-	@Test
-	public void getOrderTypes_shouldGetAllOrderTypesIfIncludeRetiredIsSetToTrue() throws Exception {
-		assertEquals(14, orderService.getOrderTypes(true).size());
-	}
-	
-	/**
-	 * @verifies get all non retired order types if includeRetired is set to false
-	 * @see OrderService#getOrderTypes(boolean)
-	 */
-	@Test
-	public void getOrderTypes_shouldGetAllNonRetiredOrderTypesIfIncludeRetiredIsSetToFalse() throws Exception {
-		assertEquals(11, orderService.getOrderTypes(false).size());
-	}
-	
-	/**
-	 * @verifies return the order type that matches the specified name
-	 * @see OrderService#getOrderTypeByName(String)
-	 */
-	@Test
-	public void getOrderTypeByName_shouldReturnTheOrderTypeThatMatchesTheSpecifiedName() throws Exception {
-		OrderType orderType = orderService.getOrderTypeByName("Drug order");
-		assertEquals("131168f4-15f5-102d-96e4-000c29c2a5d7", orderType.getUuid());
-	}
-	
-	/**
-	 * @verifies fail if patient is null
-	 * @see OrderService#getOrders(org.openmrs.Patient, org.openmrs.CareSetting,
-	 *      org.openmrs.OrderType, boolean)
-	 */
-	@Test
-	public void getOrders_shouldFailIfPatientIsNull() throws Exception {
-		expectedException.expect(IllegalArgumentException.class);
-		expectedException.expectMessage("Patient is required");
-		orderService.getOrders(null, null, null, false);
-	}
-	
-	/**
-	 * @verifies fail if careSetting is null
-	 * @see OrderService#getOrders(org.openmrs.Patient, org.openmrs.CareSetting,
-	 *      org.openmrs.OrderType, boolean)
-	 */
-	@Test
-	public void getOrders_shouldFailIfCareSettingIsNull() throws Exception {
-		expectedException.expect(IllegalArgumentException.class);
-		expectedException.expectMessage("CareSetting is required");
-		orderService.getOrders(new Patient(), null, null, false);
-	}
-	
-	/**
-	 * @verifies get the orders that match all the arguments
-	 * @see OrderService#getOrders(org.openmrs.Patient, org.openmrs.CareSetting,
-	 *      org.openmrs.OrderType, boolean)
-	 */
-	@Test
-	public void getOrders_shouldGetTheOrdersThatMatchAllTheArguments() throws Exception {
-		Patient patient = patientService.getPatient(2);
-		CareSetting outPatient = orderService.getCareSetting(1);
-		OrderType testOrderType = orderService.getOrderType(2);
-		List<Order> testOrders = orderService.getOrders(patient, outPatient, testOrderType, false);
-		assertEquals(3, testOrders.size());
-		TestUtil.containsId(testOrders, 6);
-		TestUtil.containsId(testOrders, 7);
-		TestUtil.containsId(testOrders, 9);
-		
-		OrderType drugOrderType = orderService.getOrderType(1);
-		List<Order> drugOrders = orderService.getOrders(patient, outPatient, drugOrderType, false);
-		assertEquals(5, drugOrders.size());
-		TestUtil.containsId(drugOrders, 2);
-		TestUtil.containsId(drugOrders, 3);
-		TestUtil.containsId(drugOrders, 44);
-		TestUtil.containsId(drugOrders, 444);
-		TestUtil.containsId(drugOrders, 5);
-		
-		CareSetting inPatient = orderService.getCareSetting(2);
-		List<Order> inPatientDrugOrders = orderService.getOrders(patient, inPatient, drugOrderType, false);
-		assertEquals(222, inPatientDrugOrders.get(0).getOrderId().intValue());
-	}
-	
-	/**
-	 * @verifies get all unvoided matches if includeVoided is set to false
-	 * @see OrderService#getOrders(org.openmrs.Patient, org.openmrs.CareSetting,
-	 *      org.openmrs.OrderType, boolean)
-	 */
-	@Test
-	public void getOrders_shouldGetAllUnvoidedMatchesIfIncludeVoidedIsSetToFalse() throws Exception {
-		Patient patient = patientService.getPatient(2);
-		CareSetting outPatient = orderService.getCareSetting(1);
-		OrderType testOrderType = orderService.getOrderType(2);
-		assertEquals(3, orderService.getOrders(patient, outPatient, testOrderType, false).size());
-	}
-	
-	/**
-	 * @verifies include voided matches if includeVoided is set to true
-	 * @see OrderService#getOrders(org.openmrs.Patient, org.openmrs.CareSetting,
-	 *      org.openmrs.OrderType, boolean)
-	 */
-	@Test
-	public void getOrders_shouldIncludeVoidedMatchesIfIncludeVoidedIsSetToTrue() throws Exception {
-		Patient patient = patientService.getPatient(2);
-		CareSetting outPatient = orderService.getCareSetting(1);
-		OrderType testOrderType = orderService.getOrderType(2);
-		assertEquals(4, orderService.getOrders(patient, outPatient, testOrderType, true).size());
-	}
-	
-	/**
-	 * @verifies include orders for sub types if order type is specified
-	 * @see OrderService#getOrders(org.openmrs.Patient, org.openmrs.CareSetting,
-	 *      org.openmrs.OrderType, boolean)
-	 */
-	@Test
-	public void getOrders_shouldIncludeOrdersForSubTypesIfOrderTypeIsSpecified() throws Exception {
-		executeDataSet("org/openmrs/api/include/OrderServiceTest-otherOrders.xml");
-		Patient patient = patientService.getPatient(2);
-		OrderType testOrderType = orderService.getOrderType(2);
-		CareSetting outPatient = orderService.getCareSetting(1);
-		List<Order> orders = orderService.getOrders(patient, outPatient, testOrderType, false);
-		assertEquals(7, orders.size());
-		Order[] expectedOrder1 = { orderService.getOrder(6), orderService.getOrder(7), orderService.getOrder(9),
-		        orderService.getOrder(101), orderService.getOrder(102), orderService.getOrder(103),
-		        orderService.getOrder(104) };
-		assertThat(orders, hasItems(expectedOrder1));
-		
-		OrderType labTestOrderType = orderService.getOrderType(7);
-		orders = orderService.getOrders(patient, outPatient, labTestOrderType, false);
-		assertEquals(3, orderService.getOrders(patient, outPatient, labTestOrderType, false).size());
-		Order[] expectedOrder2 = { orderService.getOrder(101), orderService.getOrder(103), orderService.getOrder(104) };
-		assertThat(orders, hasItems(expectedOrder2));
-	}
-	
-	/**
-	 * @verifies fail if patient is null
-	 * @see OrderService#getAllOrdersByPatient(org.openmrs.Patient)
-	 */
-	@Test
-	public void getAllOrdersByPatient_shouldFailIfPatientIsNull() throws Exception {
-		expectedException.expect(IllegalArgumentException.class);
-		expectedException.expectMessage("Patient is required");
-		orderService.getAllOrdersByPatient(null);
-	}
-	
-	/**
-	 * @verifies get all the orders for the specified patient
-	 * @see OrderService#getAllOrdersByPatient(org.openmrs.Patient)
-	 */
-	@Test
-	public void getAllOrdersByPatient_shouldGetAllTheOrdersForTheSpecifiedPatient() throws Exception {
-		assertEquals(12, orderService.getAllOrdersByPatient(patientService.getPatient(2)).size());
-		assertEquals(2, orderService.getAllOrdersByPatient(patientService.getPatient(7)).size());
-	}
-	
-	/**
-	 * @verifies set order type if null but mapped to the concept class
-	 * @see OrderService#saveOrder(org.openmrs.Order, OrderContext)
-	 */
-	@Test
-	public void saveOrder_shouldSetOrderTypeIfNullButMappedToTheConceptClass() throws Exception {
-		Order order = new Order();
-		order.setPatient(patientService.getPatient(7));
-		order.setConcept(conceptService.getConcept(5497));
-		order.setOrderer(providerService.getProvider(1));
-		order.setCareSetting(orderService.getCareSetting(1));
-		order.setEncounter(encounterService.getEncounter(3));
-		order.setStartDate(new Date());
-		order = orderService.saveOrder(order, null);
-		assertEquals(2, order.getOrderType().getOrderTypeId().intValue());
-	}
-	
-	/**
-	 * @verifies fail if order type is null and not mapped to the concept class
-	 * @see OrderService#saveOrder(org.openmrs.Order, OrderContext)
-	 */
-	@Test
-	public void saveOrder_shouldFailIfOrderTypeIsNullAndNotMappedToTheConceptClass() throws Exception {
-		Order order = new Order();
-		order.setPatient(patientService.getPatient(7));
-		order.setConcept(conceptService.getConcept(9));
-		order.setOrderer(providerService.getProvider(1));
-		order.setCareSetting(orderService.getCareSetting(1));
-		order.setEncounter(encounterService.getEncounter(3));
-		order.setStartDate(new Date());
-		expectedException.expect(APIException.class);
-		expectedException.expectMessage("Cannot determine the order type of the order");
-		orderService.saveOrder(order, null);
-	}
-	
-	/**
-	 * @see {@link OrderService#saveOrderType(org.openmrs.OrderType)}
-	 */
-	@Test
-	@Verifies(value = "should add a new order type to the database", method = "saveOrderType(org.openmrs.OrderType)")
-	public void saveOrderType_shouldAddANewOrderTypeToTheDatabase() {
-		int orderTypeCount = orderService.getOrderTypes(true).size();
-		OrderType orderType = new OrderType();
-		orderType.setName("New Order");
-		orderType.setJavaClassName("org.openmrs.NewTestOrder");
-		orderType.setDescription("New order type for testing");
-		orderType.setRetired(false);
-		orderType = orderService.saveOrderType(orderType);
-		assertNotNull(orderType);
-		assertEquals("New Order", orderType.getName());
-		assertNotNull(orderType.getId());
-		assertEquals((orderTypeCount + 1), orderService.getOrderTypes(true).size());
-	}
-	
-	/**
-	 * @verifies edit an existing order type
-	 * @see OrderService#saveOrderType(org.openmrs.OrderType)
-	 */
-	@Test
-	public void saveOrderType_shouldEditAnExistingOrderType() throws Exception {
-		OrderType orderType = orderService.getOrderType(1);
-		assertNull(orderType.getDateChanged());
-		assertNull(orderType.getChangedBy());
-		final String newDescription = "new";
-		orderType.setDescription(newDescription);
-		
-		orderService.saveOrderType(orderType);
-		Context.flushSession();
-		assertNotNull(orderType.getDateChanged());
-		assertNotNull(orderType.getChangedBy());
-	}
-	
-	/**
-	 * @see {@link OrderService#purgeOrderType(org.openmrs.OrderType)}
-	 */
-	@Test
-	@Verifies(value = "should delete order type if not in use", method = "purgeOrderType(org.openmrs.OrderType)")
-	public void purgeOrderType_shouldDeleteOrderTypeIfNotInUse() {
-		final Integer id = 13;
-		OrderType orderType = orderService.getOrderType(id);
-		assertNotNull(orderType);
-		orderService.purgeOrderType(orderType);
-		assertNull(orderService.getOrderType(id));
-	}
-	
-	/**
-	 * @see {@link OrderService#purgeOrderType(org.openmrs.OrderType)}
-	 */
-	@Test
-	@Verifies(value = "should not allow deleting an order type that is in use", method = "purgeOrderType(org.openmrs.OrderType)")
-	public void purgeOrderType_shouldNotAllowDeletingAnOrderTypeThatIsInUse() {
-		OrderType orderType = orderService.getOrderType(1);
-		assertNotNull(orderType);
-		expectedException.expect(APIException.class);
-		expectedException.expectMessage("This order type cannot be deleted because it is already in use");
-		orderService.purgeOrderType(orderType);
-	}
-	
-	/**
-	 * @see {@link OrderService#retireOrderType(org.openmrs.OrderType, String)}
-	 */
-	@Test
-	@Verifies(value = "should retire order type", method = "retireOrderType(org.openmrs.OrderType, String)")
-	public void retireOrderType_shouldRetireOrderType() {
-		OrderType orderType = orderService.getOrderType(15);
-		assertFalse(orderType.getRetired());
-		assertNull(orderType.getRetiredBy());
-		assertNull(orderType.getRetireReason());
-		assertNull(orderType.getDateRetired());
-		orderService.retireOrderType(orderType, "Retire for testing purposes");
-		orderType = orderService.getOrderType(15);
-		assertTrue(orderType.getRetired());
-		assertNotNull(orderType.getRetiredBy());
-		assertNotNull(orderType.getRetireReason());
-		assertNotNull(orderType.getDateRetired());
-	}
-	
-	/**
-	 * @see {@link OrderService#unretireOrderType(org.openmrs.OrderType)}
-	 */
-	@Test
-	@Verifies(value = "should unretire order type", method = "unretireOrderType(org.openmrs.OrderType)")
-	public void unretireOrderType_shouldUnretireOrderType() {
-		OrderType orderType = orderService.getOrderType(16);
-		assertTrue(orderType.getRetired());
-		assertNotNull(orderType.getRetiredBy());
-		assertNotNull(orderType.getRetireReason());
-		assertNotNull(orderType.getDateRetired());
-		orderService.unretireOrderType(orderType);
-		orderType = orderService.getOrderType(16);
-		assertFalse(orderType.getRetired());
-		assertNull(orderType.getRetiredBy());
-		assertNull(orderType.getRetireReason());
-		assertNull(orderType.getDateRetired());
-	}
-	
-	/**
-	 * @see {@link OrderService#getSubtypes(org.openmrs.OrderType, boolean)}
-	 */
-	@Test
-	@Verifies(value = "should return all order subtypes of given order type", method = "getOrderSubtypes(org.openmrs.OrderType, boolean)")
-	public void getOrderSubTypes_shouldGetAllSubOrderTypesWithRetiredOrderTypes() {
-		List<OrderType> orderTypeList = orderService.getSubtypes(orderService.getOrderType(2), true);
-		assertEquals(7, orderTypeList.size());
-	}
-	
-	/**
-	 * @see {@link OrderService#getSubtypes(org.openmrs.OrderType, boolean)}
-	 */
-	@Test
-	@Verifies(value = "should return unretired order subtypes of given order type", method = "getOrderSubtypes(org.openmrs.OrderType, boolean)")
-	public void getOrderSubTypes_shouldGetAllSubOrderTypesWithoutRetiredOrderTypes() {
-		List<OrderType> orderTypeList = orderService.getSubtypes(orderService.getOrderType(2), false);
-		assertEquals(6, orderTypeList.size());
-	}
-	
-	/**
-	 * @verifies default to care setting and order type defined in the order context if null
-	 * @see OrderService#saveOrder(org.openmrs.Order, OrderContext)
-	 */
-	@Test
-	public void saveOrder_shouldDefaultToCareSettingAndOrderTypeDefinedInTheOrderContextIfNull() throws Exception {
-		Order order = new Order();
-		order.setPatient(patientService.getPatient(7));
-		Concept trimune30 = conceptService.getConcept(792);
-		order.setConcept(trimune30);
-		order.setOrderer(providerService.getProvider(1));
-		order.setEncounter(encounterService.getEncounter(3));
-		order.setStartDate(new Date());
-		OrderType expectedOrderType = orderService.getOrderType(3);
-		CareSetting expectedCareSetting = orderService.getCareSetting(1);
-		OrderContext orderContext = new OrderContext();
-		orderContext.setOrderType(expectedOrderType);
-		orderContext.setCareSetting(expectedCareSetting);
-		order = orderService.saveOrder(order, orderContext);
-		assertFalse(expectedOrderType.getConceptClasses().contains(trimune30.getConceptClass()));
-		assertEquals(expectedOrderType, order.getOrderType());
-		assertEquals(expectedCareSetting, order.getCareSetting());
-	}
-	
-	/**
-	 * @see OrderService#getDiscontinuationOrder(Order)
-	 * @verifies return discontinuation order if order has been discontinued
-	 */
-	@Test
-	public void getDiscontinuationOrder_shouldReturnDiscontinuationOrderIfOrderHasBeenDiscontinued() throws Exception {
-		Order order = orderService.getOrder(111);
-		Order discontinuationOrder = orderService.discontinueOrder(order, "no reason", new Date(), providerService
-		        .getProvider(1), order.getEncounter());
-		
-		Order foundDiscontinuationOrder = orderService.getDiscontinuationOrder(order);
-		
-		assertThat(foundDiscontinuationOrder, is(discontinuationOrder));
-	}
-	
-	/**
-	 * @see OrderService#getDiscontinuationOrder(Order)
-	 * @verifies return null if order has not been discontinued
-	 */
-	@Test
-	public void getDiscontinuationOrder_shouldReturnNullIfOrderHasNotBeenDiscontinued() throws Exception {
-		Order order = orderService.getOrder(111);
-		Order discontinuationOrder = orderService.getDiscontinuationOrder(order);
-		
-		assertThat(discontinuationOrder, is(nullValue()));
-	}
-	
-	/**
-	 * @see OrderService#getOrderTypeByConceptClass(ConceptClass)
-	 * @verifies get order type mapped to the given concept class
-	 */
-	@Test
-	public void getOrderTypeByConceptClass_shouldGetOrderTypeMappedToTheGivenConceptClass() throws Exception {
-		OrderType orderType = orderService.getOrderTypeByConceptClass(Context.getConceptService().getConceptClass(1));
-		
-		Assert.assertNotNull(orderType);
-		Assert.assertEquals(2, orderType.getOrderTypeId().intValue());
-	}
-	
-	/**
-	 * @see OrderService#getOrderTypeByConcept(Concept)
-	 * @verifies get order type mapped to the given concept
-	 */
-	@Test
-	public void getOrderTypeByConcept_shouldGetOrderTypeMappedToTheGivenConcept() throws Exception {
-		OrderType orderType = orderService.getOrderTypeByConcept(Context.getConceptService().getConcept(5089));
-		
-		Assert.assertNotNull(orderType);
-		Assert.assertEquals(2, orderType.getOrderTypeId().intValue());
-	}
-	
-	/**
-	 * @verifies not allow changing the patient of the previous order when revising an order
-	 * @see OrderService#saveOrder(org.openmrs.Order, OrderContext)
-	 */
-	@Test
-	public void saveOrder_shouldNotAllowChangingThePatientOfThePreviousOrderWhenRevisingAnOrder() throws Exception {
-		Order orderToRevise = orderService.getOrder(7);
-		Patient newPatient = patientService.getPatient(7);
-		assertFalse(orderToRevise.getPatient().equals(newPatient));
-		orderToRevise.setPatient(newPatient);
-		Order order = orderToRevise.cloneForRevision();
-		order.setStartDate(new Date());
-		order.setEncounter(encounterService.getEncounter(3));
-		order.setOrderer(providerService.getProvider(1));
-		
-		expectedException.expect(APIException.class);
-		expectedException.expectMessage("Cannot change the patient of an order");
-		orderService.saveOrder(order, null);
-	}
-	
-	/**
-	 * @verifies not allow changing the careSetting of the previous order when revising an order
-	 * @see OrderService#saveOrder(org.openmrs.Order, OrderContext)
-	 */
-	@Test
-	public void saveOrder_shouldNotAllowChangingTheCareSettingOfThePreviousOrderWhenRevisingAnOrder() throws Exception {
-		Order order = orderService.getOrder(7).cloneForRevision();
-		order.setStartDate(new Date());
-		order.setEncounter(encounterService.getEncounter(6));
-		order.setOrderer(providerService.getProvider(1));
-		CareSetting newCareSetting = orderService.getCareSetting(2);
-		assertFalse(order.getPreviousOrder().getCareSetting().equals(newCareSetting));
-		order.getPreviousOrder().setCareSetting(newCareSetting);
-		
-		expectedException.expect(APIException.class);
-		expectedException.expectMessage("Cannot change the careSetting of an order");
-		orderService.saveOrder(order, null);
-	}
-	
-	/**
-	 * @verifies not allow changing the concept of the previous order when revising an order
-	 * @see OrderService#saveOrder(org.openmrs.Order, OrderContext)
-	 */
-	@Test
-	public void saveOrder_shouldNotAllowChangingTheConceptOfThePreviousOrderWhenRevisingAnOrder() throws Exception {
-		Order order = orderService.getOrder(7).cloneForRevision();
-		order.setStartDate(new Date());
-		order.setEncounter(encounterService.getEncounter(6));
-		order.setOrderer(providerService.getProvider(1));
-		Concept newConcept = conceptService.getConcept(5089);
-		assertFalse(order.getPreviousOrder().getConcept().equals(newConcept));
-		order.getPreviousOrder().setConcept(newConcept);
-		
-		expectedException.expect(APIException.class);
-		expectedException.expectMessage("Cannot change the concept of an order");
-		orderService.saveOrder(order, null);
-	}
-	
-	/**
-	 * @verifies not allow changing the drug of the previous drug order when revising an order
-	 * @see OrderService#saveOrder(org.openmrs.Order, OrderContext)
-	 */
-	@Test
-	public void saveOrder_shouldNotAllowChangingTheDrugOfThePreviousDrugOrderWhenRevisingAnOrder() throws Exception {
-		DrugOrder order = (DrugOrder) orderService.getOrder(111).cloneForRevision();
-		order.setStartDate(new Date());
-		order.setEncounter(encounterService.getEncounter(3));
-		order.setOrderer(providerService.getProvider(1));
-		Drug newDrug = conceptService.getDrug(2);
-		DrugOrder previousOrder = (DrugOrder) order.getPreviousOrder();
-		assertFalse(previousOrder.getDrug().equals(newDrug));
-		previousOrder.setDrug(newDrug);
-		
-		expectedException.expect(APIException.class);
-		expectedException.expectMessage("Cannot change the drug of a drug order");
-		orderService.saveOrder(order, null);
-	}
-	
-	/**
-	 * @verifies fail if concept in previous order does not match that of the revised order
-	 * @see OrderService#saveOrder(org.openmrs.Order, OrderContext)
-	 */
-	@Test
-	public void saveOrder_shouldFailIfConceptInPreviousOrderDoesNotMatchThatOfTheRevisedOrder() throws Exception {
-		Order previousOrder = orderService.getOrder(7);
-		Order order = previousOrder.cloneForRevision();
-		order.setStartDate(new Date());
-		order.setOrderer(providerService.getProvider(1));
-		order.setEncounter(encounterService.getEncounter(6));
-		Concept newConcept = conceptService.getConcept(5089);
-		assertFalse(previousOrder.getConcept().equals(newConcept));
-		order.setConcept(newConcept);
-		
-		expectedException.expect(APIException.class);
-		expectedException.expectMessage("The concept of the previous order and the new one order don't match");
-		orderService.saveOrder(order, null);
-	}
-	
-	/**
-	 * @verifies fail if the existing drug order matches the concept and not drug of the revised
-	 *           order
-	 * @see OrderService#saveOrder(org.openmrs.Order, OrderContext)
-	 */
-	@Test
-	public void saveOrder_shouldFailIfTheExistingDrugOrderMatchesTheConceptAndNotDrugOfTheRevisedOrder() throws Exception {
-		final DrugOrder orderToDiscontinue = (DrugOrder) orderService.getOrder(5);
-		
-		//create a different test drug
-		Drug discontinuationOrderDrug = new Drug();
-		discontinuationOrderDrug.setConcept(orderToDiscontinue.getConcept());
-		discontinuationOrderDrug = conceptService.saveDrug(discontinuationOrderDrug);
-		assertNotEquals(discontinuationOrderDrug, orderToDiscontinue.getDrug());
-		assertNotNull(orderToDiscontinue.getDrug());
-		
-		DrugOrder order = orderToDiscontinue.cloneForRevision();
-		order.setStartDate(new Date());
-		order.setOrderer(providerService.getProvider(1));
-		order.setEncounter(encounterService.getEncounter(6));
-		order.setDrug(discontinuationOrderDrug);
-		
-		expectedException.expect(APIException.class);
-		expectedException.expectMessage("The drug of the previous order and the new one order don't match");
-		orderService.saveOrder(order, null);
-	}
-	
-	/**
-	 * @verifies fail if the order type of the previous order does not match
-	 * @see OrderService#saveOrder(org.openmrs.Order, OrderContext)
-	 */
-	@Test
-	public void saveOrder_shouldFailIfTheOrderTypeOfThePreviousOrderDoesNotMatch() throws Exception {
-		Order order = orderService.getOrder(7);
-		assertTrue(OrderUtilTest.isActiveOrder(order, null));
-		Order discontinuationOrder = order.cloneForDiscontinuing();
-		OrderType orderType = orderService.getOrderType(7);
-		assertNotEquals(discontinuationOrder.getOrderType(), orderType);
-		assertTrue(OrderUtil.isType(discontinuationOrder.getOrderType(), orderType));
-		discontinuationOrder.setOrderType(orderType);
-		discontinuationOrder.setOrderer(Context.getProviderService().getProvider(1));
-		discontinuationOrder.setEncounter(Context.getEncounterService().getEncounter(6));
-		
-		expectedException.expect(APIException.class);
-		expectedException.expectMessage("The order type does not match that of the previous order");
-		orderService.saveOrder(discontinuationOrder, null);
-	}
-	
-	/**
-	 * @verifies fail if the java type of the previous order does not match
-	 * @see OrderService#saveOrder(org.openmrs.Order, OrderContext)
-	 */
-	@Test
-	public void saveOrder_shouldFailIfTheJavaTypeOfThePreviousOrderDoesNotMatch() throws Exception {
-		Order order = orderService.getOrder(7);
-		assertTrue(OrderUtilTest.isActiveOrder(order, null));
-		Order discontinuationOrder = new SomeTestOrder();
-		discontinuationOrder.setCareSetting(order.getCareSetting());
-		discontinuationOrder.setConcept(order.getConcept());
-		discontinuationOrder.setAction(Order.Action.DISCONTINUE.DISCONTINUE);
-		discontinuationOrder.setPreviousOrder(order);
-		discontinuationOrder.setPatient(order.getPatient());
-		assertTrue(order.getOrderType().getJavaClass().isAssignableFrom(discontinuationOrder.getClass()));
-		discontinuationOrder.setOrderType(order.getOrderType());
-		discontinuationOrder.setOrderer(Context.getProviderService().getProvider(1));
-		discontinuationOrder.setEncounter(Context.getEncounterService().getEncounter(6));
-		
-		expectedException.expect(APIException.class);
-		expectedException.expectMessage("The class does not match that of the previous order");
-		orderService.saveOrder(discontinuationOrder, null);
-	}
-	
-	/**
-	 * @verifies fail if the careSetting of the previous order does not match
-	 * @see OrderService#saveOrder(org.openmrs.Order, OrderContext)
-	 */
-	@Test
-	public void saveOrder_shouldFailIfTheCareSettingOfThePreviousOrderDoesNotMatch() throws Exception {
-		Order order = orderService.getOrder(7);
-		assertTrue(OrderUtilTest.isActiveOrder(order, null));
-		Order discontinuationOrder = order.cloneForDiscontinuing();
-		CareSetting careSetting = orderService.getCareSetting(2);
-		assertNotEquals(discontinuationOrder.getCareSetting(), careSetting);
-		discontinuationOrder.setCareSetting(careSetting);
-		discontinuationOrder.setOrderer(Context.getProviderService().getProvider(1));
-		discontinuationOrder.setEncounter(Context.getEncounterService().getEncounter(6));
-		
-		expectedException.expect(APIException.class);
-		expectedException.expectMessage("The care setting does not match that of the previous order");
-		orderService.saveOrder(discontinuationOrder, null);
-	}
-	
-	/**
-	 * @verifies set concept for drug orders if null
-	 * @see OrderService#saveOrder(org.openmrs.Order, OrderContext)
-	 */
-	@Test
-	public void saveOrder_shouldSetConceptForDrugOrdersIfNull() throws Exception {
-		Patient patient = patientService.getPatient(7);
-		CareSetting careSetting = orderService.getCareSetting(2);
-		OrderType orderType = orderService.getOrderTypeByName("Drug order");
-		
-		//place drug order
-		DrugOrder order = new DrugOrder();
-		Encounter encounter = encounterService.getEncounter(3);
-		order.setEncounter(encounter);
-		order.setPatient(patient);
-		order.setDrug(conceptService.getDrug(2));
-		order.setCareSetting(careSetting);
-		order.setOrderer(Context.getProviderService().getProvider(1));
-		order.setStartDate(encounter.getEncounterDatetime());
-		order.setOrderType(orderType);
-		order.setDosingType(DrugOrder.DosingType.FREE_TEXT);
-		order.setInstructions("None");
-		order.setDosingInstructions("Test Instruction");
-		orderService.saveOrder(order, null);
-		assertNotNull(order.getOrderId());
-	}
-	
-	/**
-	 * @see org.openmrs.api.OrderService#getDrugRoutes()
-	 * @verifies get drug routes associated with concept uuid provided in global properties
-	 */
-	@Test
-	public void getDrugRoutes_shouldGetDrugRoutesAssociatedConceptPrividedInGlobalProperties() throws Exception {
-		List<Concept> drugRoutesList = orderService.getDrugRoutes();
-		assertEquals(1, drugRoutesList.size());
-		assertEquals(22, drugRoutesList.get(0).getConceptId().intValue());
-	}
-	
-	/**
-	 * @verifies void an order
-	 * @see OrderService#voidOrder(org.openmrs.Order, String)
-	 */
-	@Test
-	public void voidOrder_shouldVoidAnOrder() throws Exception {
-		Order order = orderService.getOrder(1);
-		assertFalse(order.getVoided());
-		assertNull(order.getDateVoided());
-		assertNull(order.getVoidedBy());
-		assertNull(order.getVoidReason());
-		
-		orderService.voidOrder(order, "None");
-		assertTrue(order.getVoided());
-		assertNotNull(order.getDateVoided());
-		assertNotNull(order.getVoidedBy());
-		assertNotNull(order.getVoidReason());
-	}
-	
-	/**
-	 * @verifies unset dateStopped of the previous order if the specified order is a discontinuation
-	 * @see OrderService#voidOrder(org.openmrs.Order, String)
-	 */
-	@Test
-	public void voidOrder_shouldUnsetDateStoppedOfThePreviousOrderIfTheSpecifiedOrderIsADiscontinuation() throws Exception {
-		Order order = orderService.getOrder(22);
-		assertEquals(Action.DISCONTINUE, order.getAction());
-		Order previousOrder = order.getPreviousOrder();
-		assertNotNull(previousOrder.getDateStopped());
-		assertFalse(order.getVoided());
-		
-		orderService.voidOrder(order, "None");
-		//Ensures order interceptor is okay with all the changes
-		Context.flushSession();
-		assertTrue(order.getVoided());
-		assertNull(previousOrder.getDateStopped());
-	}
-	
-	/**
-	 * @verifies unset dateStopped of the previous order if the specified order is a revision
-	 * @see OrderService#voidOrder(org.openmrs.Order, String)
-	 */
-	@Test
-	public void voidOrder_shouldUnsetDateStoppedOfThePreviousOrderIfTheSpecifiedOrderIsARevision() throws Exception {
-		Order order = orderService.getOrder(111);
-		assertEquals(Action.REVISE, order.getAction());
-		Order previousOrder = order.getPreviousOrder();
-		assertNotNull(previousOrder.getDateStopped());
-		assertFalse(order.getVoided());
-		
-		orderService.voidOrder(order, "None");
-		Context.flushSession();
-		assertTrue(order.getVoided());
-		assertNull(previousOrder.getDateStopped());
-	}
-	
-	/**
-	 * @verifies unvoid an order
-	 * @see OrderService#unvoidOrder(org.openmrs.Order)
-	 */
-	@Test
-	public void unvoidOrder_shouldUnvoidAnOrder() throws Exception {
-		Order order = orderService.getOrder(8);
-		assertTrue(order.getVoided());
-		assertNotNull(order.getDateVoided());
-		assertNotNull(order.getVoidedBy());
-		assertNotNull(order.getVoidReason());
-		
-		orderService.unvoidOrder(order);
-		assertFalse(order.getVoided());
-		assertNull(order.getDateVoided());
-		assertNull(order.getVoidedBy());
-		assertNull(order.getVoidReason());
-	}
-	
-	/**
-	 * @verifies stop the previous order if the specified order is a discontinuation
-	 * @see OrderService#unvoidOrder(org.openmrs.Order)
-	 */
-	@Test
-	public void unvoidOrder_shouldStopThePreviousOrderIfTheSpecifiedOrderIsADiscontinuation() throws Exception {
-		Order order = orderService.getOrder(22);
-		assertEquals(Action.DISCONTINUE, order.getAction());
-		Order previousOrder = order.getPreviousOrder();
-		assertNotNull(previousOrder.getDateStopped());
-		assertFalse(order.getVoided());
-		
-		//void the DC order for testing purposes so we can unvoid it later
-		orderService.voidOrder(order, "None");
-		Context.flushSession();
-		assertTrue(order.getVoided());
-		assertNull(previousOrder.getDateStopped());
-		
-		orderService.unvoidOrder(order);
-		Context.flushSession();
-		assertFalse(order.getVoided());
-		assertNotNull(previousOrder.getDateStopped());
-	}
-	
-	/**
-	 * @verifies stop the previous order if the specified order is a revision
-	 * @see OrderService#unvoidOrder(org.openmrs.Order)
-	 */
-	@Test
-	public void unvoidOrder_shouldStopThePreviousOrderIfTheSpecifiedOrderIsARevision() throws Exception {
-		Order order = orderService.getOrder(111);
-		assertEquals(Action.REVISE, order.getAction());
-		Order previousOrder = order.getPreviousOrder();
-		assertNotNull(previousOrder.getDateStopped());
-		assertFalse(order.getVoided());
-		
-		//void the revise order for testing purposes so we can unvoid it later
-		orderService.voidOrder(order, "None");
-		Context.flushSession();
-		assertTrue(order.getVoided());
-		assertNull(previousOrder.getDateStopped());
-		
-		orderService.unvoidOrder(order);
-		Context.flushSession();
-		assertFalse(order.getVoided());
-		assertNotNull(previousOrder.getDateStopped());
-	}
-	
-	/**
-	 * @verifies fail for a discontinuation order if the previousOrder is inactive
-	 * @see OrderService#unvoidOrder(org.openmrs.Order)
-	 */
-	@Test
-	public void unvoidOrder_shouldFailForADiscontinuationOrderIfThePreviousOrderIsInactive() throws Exception {
-		Order order = orderService.getOrder(22);
-		assertEquals(Action.DISCONTINUE, order.getAction());
-		Order previousOrder = order.getPreviousOrder();
-		assertNotNull(previousOrder.getDateStopped());
-		assertFalse(order.getVoided());
-		
-		//void the DC order for testing purposes so we can unvoid it later
-		orderService.voidOrder(order, "None");
-		assertTrue(order.getVoided());
-		assertNull(previousOrder.getDateStopped());
-		
-		//stop the order with a different DC order
-		orderService.discontinueOrder(previousOrder, "Testing", null, previousOrder.getOrderer(), previousOrder
-		        .getEncounter());
-		
-		expectedException.expect(APIException.class);
-		expectedException.expectMessage("Cannot unvoid a discontinuation order if the previous order is no longer active");
-		orderService.unvoidOrder(order);
-	}
-	
-	/**
-	 * @verifies fail for a revise order if the previousOrder is inactive
-	 * @see OrderService#unvoidOrder(org.openmrs.Order)
-	 */
-	@Test
-	public void unvoidOrder_shouldFailForAReviseOrderIfThePreviousOrderIsInactive() throws Exception {
-		Order order = orderService.getOrder(111);
-		assertEquals(Action.REVISE, order.getAction());
-		Order previousOrder = order.getPreviousOrder();
-		assertNotNull(previousOrder.getDateStopped());
-		assertFalse(order.getVoided());
-		
-		//void the DC order for testing purposes so we can unvoid it later
-		orderService.voidOrder(order, "None");
-		assertTrue(order.getVoided());
-		assertNull(previousOrder.getDateStopped());
-		
-		//stop the order with a different DC order
-		Order revise = previousOrder.cloneForRevision();
-		revise.setOrderer(order.getOrderer());
-		revise.setEncounter(order.getEncounter());
-		orderService.saveOrder(revise, null);
-		
-		expectedException.expect(APIException.class);
-		expectedException.expectMessage("Cannot unvoid a revision order if the previous order is no longer active");
-		orderService.unvoidOrder(order);
-	}
-	
-	/**
-	 * @verifies return revision order if order has been revised
-	 * @see OrderService#getRevisionOrder(org.openmrs.Order)
-	 */
-	@Test
-	public void getRevisionOrder_shouldReturnRevisionOrderIfOrderHasBeenRevised() throws Exception {
-		assertEquals(orderService.getOrder(111), orderService.getRevisionOrder(orderService.getOrder(1)));
-	}
-	
-	/**
-	 * @verifies return null if order has not been revised
-	 * @see OrderService#getRevisionOrder(org.openmrs.Order)
-	 */
-	@Test
-	public void getRevisionOrder_shouldReturnNullIfOrderHasNotBeenRevised() throws Exception {
-		assertNull(orderService.getRevisionOrder(orderService.getOrder(444)));
-	}
-	
-	/**
-	 * @see OrderService#getDiscontinuationOrder(Order)
-	 * @verifies return null if dc order is voided
-	 */
-	@Test
-	public void getDiscontinuationOrder_shouldReturnNullIfDcOrderIsVoided() throws Exception {
-		Order order = orderService.getOrder(7);
-		Order discontinueOrder = orderService.discontinueOrder(order, "Some reason", new Date(), providerService
-		        .getProvider(1), encounterService.getEncounter(3));
-		orderService.voidOrder(discontinueOrder, "Invalid reason");
-		
-		Order discontinuationOrder = orderService.getDiscontinuationOrder(order);
-		assertThat(discontinuationOrder, is(nullValue()));
-	}
-	
-	/**
-	 * @see OrderService#getDrugDispensingUnits()
-	 * @verifies return a list if GP is set
-	 */
-	@Test
-	public void getDrugDispensingUnits_shouldReturnAListIfGPIsSet() throws Exception {
-		assertThat(orderService.getDrugDispensingUnits(), contains(hasId(51)));
-	}
-	
-	/**
-	 * @see OrderService#getDrugDispensingUnits()
-	 * @verifies return an empty list if nothing is configured
-	 */
-	@Test
-	public void getDrugDispensingUnits_shouldReturnAnEmptyListIfNothingIsConfigured() throws Exception {
-		adminService.saveGlobalProperty(new GlobalProperty(OpenmrsConstants.GP_DRUG_DISPENSING_UNITS_CONCEPT_UUID, ""));
-		assertThat(orderService.getDrugDispensingUnits(), is(empty()));
-	}
-	
-	/**
-	 * @see OrderService#getDrugDosingUnits()
-	 * @verifies return a list if GP is set
-	 */
-	@Test
-	public void getDrugDosingUnits_shouldReturnAListIfGPIsSet() throws Exception {
-		assertThat(orderService.getDrugDosingUnits(), containsInAnyOrder(hasId(50), hasId(51)));
-	}
-	
-	/**
-	 * @see OrderService#getDrugDosingUnits()
-	 * @verifies return an empty list if nothing is configured
-	 */
-	@Test
-	public void getDrugDosingUnits_shouldReturnAnEmptyListIfNothingIsConfigured() throws Exception {
-		adminService.saveGlobalProperty(new GlobalProperty(OpenmrsConstants.GP_DRUG_DOSING_UNITS_CONCEPT_UUID, ""));
-		assertThat(orderService.getDrugDosingUnits(), is(empty()));
-	}
-	
-	/**
-	 * @see OrderService#getDurationUnits()
-	 * @verifies return a list if GP is set
-	 */
-	@Test
-	public void getDurationUnits_shouldReturnAListIfGPIsSet() throws Exception {
-		List<Concept> durationConcepts = orderService.getDurationUnits();
-		assertEquals(1, durationConcepts.size());
-		assertEquals(28, durationConcepts.get(0).getConceptId().intValue());
-	}
-	
-	/**
-	 * @see OrderService#getDurationUnits()
-	 * @verifies return an empty list if nothing is configured
-	 */
-	@Test
-	public void getDurationUnits_shouldReturnAnEmptyListIfNothingIsConfigured() throws Exception {
-		adminService.saveGlobalProperty(new GlobalProperty(OpenmrsConstants.GP_DURATION_UNITS_CONCEPT_UUID, ""));
-		assertThat(orderService.getDurationUnits(), is(empty()));
-	}
-	
-	/**
-	 * @verifies not return a voided revision order
-	 * @see OrderService#getRevisionOrder(org.openmrs.Order)
-	 */
-	@Test
-	public void getRevisionOrder_shouldNotReturnAVoidedRevisionOrder() throws Exception {
-		Order order = orderService.getOrder(7);
-		Order revision1 = order.cloneForRevision();
-		revision1.setEncounter(order.getEncounter());
-		revision1.setOrderer(order.getOrderer());
-		orderService.saveOrder(revision1, null);
-		assertEquals(revision1, orderService.getRevisionOrder(order));
-		orderService.voidOrder(revision1, "Testing");
-		assertThat(orderService.getRevisionOrder(order), is(nullValue()));
-		
-		//should return the new unvoided revision
-		Order revision2 = order.cloneForRevision();
-		revision2.setEncounter(order.getEncounter());
-		revision2.setOrderer(order.getOrderer());
-		orderService.saveOrder(revision2, null);
-		assertEquals(revision2, orderService.getRevisionOrder(order));
-	}
-	
-	/**
-	 * @verifies pass for a discontinuation order with no previous order
-	 * @see OrderService#saveOrder(org.openmrs.Order, OrderContext)
-	 */
-	@Test
-	public void saveOrder_shouldPassForADiscontinuationOrderWithNoPreviousOrder() throws Exception {
-		Order dcOrder = new Order();
-		dcOrder.setAction(Action.DISCONTINUE);
-		dcOrder.setPatient(patientService.getPatient(2));
-		dcOrder.setCareSetting(orderService.getCareSetting(2));
-		dcOrder.setConcept(conceptService.getConcept(5089));
-		dcOrder.setEncounter(encounterService.getEncounter(6));
-		dcOrder.setOrderer(providerService.getProvider(1));
-		orderService.saveOrder(dcOrder, null);
-	}
-	
-	/**
-	 * @verifies return a list if GP is set
-	 * @see OrderService#getTestSpecimenSources()
-	 */
-	@Test
-	public void getTestSpecimenSources_shouldReturnAListIfGPIsSet() throws Exception {
-		List<Concept> specimenSourceList = orderService.getTestSpecimenSources();
-		assertEquals(1, specimenSourceList.size());
-		assertEquals(22, specimenSourceList.get(0).getConceptId().intValue());
-	}
-	
-	/**
-	 * @verifies return an empty list if nothing is configured
-	 * @see OrderService#getTestSpecimenSources()
-	 */
-	@Test
-	public void getTestSpecimenSources_shouldReturnAnEmptyListIfNothingIsConfigured() throws Exception {
-		adminService.saveGlobalProperty(new GlobalProperty(OpenmrsConstants.GP_TEST_SPECIMEN_SOURCES_CONCEPT_UUID, ""));
-		assertThat(orderService.getTestSpecimenSources(), is(empty()));
-	}
-	
-	/**
-	 * @see OrderService#retireOrderType(org.openmrs.OrderType, String)
-	 */
-	@Test
-	@Verifies(value = "should not retire concept class", method = "retireOrderType(OrderType orderType, String reason)")
-	public void retireOrderType_shouldNotRetireIndependentField() throws Exception {
-		OrderType orderType = orderService.getOrderType(2);
-		ConceptClass conceptClass = conceptService.getConceptClass(1);
-		Assert.assertFalse(conceptClass.isRetired());
-		orderType.addConceptClass(conceptClass);
-		orderService.retireOrderType(orderType, "test retire reason");
-		Assert.assertFalse(conceptClass.isRetired());
-	}
-	
-	/**
-	 * @see {@link OrderService#discontinueOrder(Order, Concept, Date)}
-	 */
-	@Test
-	@Verifies(value = "should set discontinuedDate if the discontinue date is not in future", method = "discontinueOrder(Order order, Concept discontinueReason, Date discontinueDate)")
-	public void discontinueOrder_shouldSetDiscontinuedDateIfTheDiscontinueDateIsNotInFuture() throws Exception {
-		String uuid = "921de0a3-05c4-444a-be03-e01b4c4b9142";
-		Order order = Context.getOrderService().getOrderByUuid(uuid);
-		Concept discontinudReason = Context.getConceptService().getConcept(1107);
-		Date discontinueDate = new Date();
-		
-		Order updatedOrder = Context.getOrderService().discontinueOrder(order, discontinudReason, discontinueDate);
-		
-		Assert.assertEquals(discontinueDate, updatedOrder.getDiscontinuedDate());
-		
-	}
-	
-	/**
-	 * @see {@link OrderService#discontinueOrder(Order, Concept, Date)}
-	 */
-	@Test
-	@Verifies(value = "should set autoExpireDate if the discontinue date is in future", method = "discontinueOrder(Order order, Concept discontinueReason, Date discontinueDate)")
-	public void discontinueOrder_shouldSetAutoExpireDateIfTheDiscontinueDateIsInFuture() throws Exception {
-		String uuid = "921de0a3-05c4-444a-be03-e01b4c4b9142";
-		Order order = Context.getOrderService().getOrderByUuid(uuid);
-		Concept discontinudReason = Context.getConceptService().getConcept(1107);
-		Calendar cal = Calendar.getInstance();
-		cal.add(Calendar.DATE, 10);
-		Date autoExpireDate = cal.getTime();
-		Order updatedOrder = Context.getOrderService().discontinueOrder(order, discontinudReason, autoExpireDate);
-		
-		Assert.assertEquals(autoExpireDate, updatedOrder.getAutoExpireDate());
-		
-	}
-	
-	@Test
-	public void voidDrugSet_shouldNotVoidThePatient() throws Exception {
-		Patient p = Context.getPatientService().getPatient(2);
-		Assert.assertFalse(p.isVoided());
-		Context.getOrderService().voidDrugSet(p, "1", "Reason", OrderService.SHOW_ALL);
-		Assert.assertFalse(p.isVoided());
-	}
-	
-	/**
-	 * @see {@link OrderService#getDrugOrdersByPatient(Patient, ORDER_STATUS, boolean)}
-	 */
-	@Test
-	@Verifies(value = "return list of drug orders with given status", method = "getDrugOrdersByPatient(Patient, ORDER_STATUS, boolean)")
-	public void getDrugOrdersByPatient_shouldReturnListOfDrugOrdersWithGivenStatus() throws Exception {
-		executeDataSet(DRUG_ORDERS_DATASET_XML);
-		Patient p = Context.getPatientService().getPatient(2);
-		List<DrugOrder> drugOrders = Context.getOrderService().getDrugOrdersByPatient(p, ORDER_STATUS.CURRENT_AND_FUTURE,
-		    Boolean.FALSE);
-		Assert.assertEquals(4, drugOrders.size());
-	}
-	
-	/**
-	 * @see OrderService#getDrugOrdersByPatientAndIngredient(Patient,Concept)
-	 * @verifies return drug orders matched by patient and intermediate concept
-	 */
-	@Test
-	public void getDrugOrdersByPatientAndIngredient_shouldReturnDrugOrdersMatchedByPatientAndIntermediateConcept()
-	        throws Exception {
-		OrderService orderService = Context.getOrderService();
-		List<DrugOrder> drugOrders = orderService.getDrugOrdersByPatientAndIngredient(new Patient(2), new Concept(88));
-		Assert.assertEquals(4, drugOrders.size());
-	}
-	
-	/**
-	 * @see OrderService#getDrugOrdersByPatientAndIngredient(Patient,Concept)
-	 * @verifies return drug orders matched by patient and drug concept
-	 */
-	@Test
-	public void getDrugOrdersByPatientAndIngredient_shouldReturnDrugOrdersMatchedByPatientAndDrugConcept() throws Exception {
-		OrderService orderService = Context.getOrderService();
-		List<DrugOrder> drugOrders = orderService.getDrugOrdersByPatientAndIngredient(new Patient(2), new Concept(792));
-		Assert.assertEquals(2, drugOrders.size());
-	}
-	
-	/**
-	 * @see OrderService#getDrugOrdersByPatientAndIngredient(Patient,Concept)
-	 * @verifies return empty list if no concept matched
-	 */
-	@Test
-	public void getDrugOrdersByPatientAndIngredient_shouldReturnEmptyListIfNoConceptMatched() throws Exception {
-		OrderService orderService = Context.getOrderService();
-		List<DrugOrder> drugOrders = orderService.getDrugOrdersByPatientAndIngredient(new Patient(2), new Concept(80));
-		Assert.assertEquals(0, drugOrders.size());
-	}
-	
-	/**
-	 * @see OrderService#getDrugOrdersByPatientAndIngredient(Patient,Concept)
-	 * @verifies return empty list if no patient matched
-	 */
-	@Test
-	public void getDrugOrdersByPatientAndIngredient_shouldReturnEmptyListIfNoPatientMatched() throws Exception {
-		OrderService orderService = Context.getOrderService();
-		List<DrugOrder> drugOrders = orderService.getDrugOrdersByPatientAndIngredient(new Patient(10), new Concept(88));
-		Assert.assertEquals(0, drugOrders.size());
-	}
-	
-	/**
-	 * @see {@link OrderService#getOrdersByPatient(Patient, boolean)}
-	 */
-	@Test
-	@Verifies(value = "return list of orders for patient with respect to the include voided flag", method = "getOrdersByPatient(Patient, boolean)")
-	public void getOrdersByPatient_shouldReturnListOfOrdersForPatientWithRespectToTheIncludeVoidedFlag() throws Exception {
-		executeDataSet(ORDERS_DATASET_XML);
-		Patient p = Context.getPatientService().getPatient(2);
-		List<Order> orders = Context.getOrderService().getOrdersByPatient(p, true);
-		Assert.assertEquals(8, orders.size());
-		
-		orders = Context.getOrderService().getOrdersByPatient(p, false);
-		Assert.assertEquals(4, orders.size());
-	}
-	
-	/**
-	 * @see {@link OrderService#getOrdersByPatient(Patient)}
-	 */
-	@Test
-	@Verifies(value = "return list of non voided orders for patient", method = "getOrdersByPatient(Patient)")
-	public void getOrdersByPatient_shouldReturnListOfNonVoidedOrdersForPatient() throws Exception {
-		executeDataSet(ORDERS_DATASET_XML);
-		Patient p = Context.getPatientService().getPatient(2);
-		List<Order> orders = Context.getOrderService().getOrdersByPatient(p);
-		Assert.assertEquals(4, orders.size());
-	}
-	
-	/**
-	 * @see OrderService#voidOrder(Order,String)
-	 */
-	@Test(expected = IllegalArgumentException.class)
-	@Verifies(value = "should fail if reason is empty", method = "voidOrder(Order,String)")
-	public void voidOrder_shouldFailIfReasonIsEmpty() throws Exception {
-		OrderService orderService = Context.getOrderService();
-		
-		Order order = orderService.getOrder(2);
-		Assert.assertNotNull(order);
-		
-		String voidReason = "";
-		orderService.voidOrder(order, "");
-	}
-	
-	/**
-	 * @see {@link OrderService#voidOrder(Order,String)}
-	 */
-	@Test(expected = IllegalArgumentException.class)
-	@Verifies(value = "should fail if reason is null", method = "voidOrder(Order,String)")
-	public void voidOrder_shouldFailIfReasonIsNull() throws Exception {
-		OrderService orderService = Context.getOrderService();
-		
-		Order order = orderService.getOrder(2);
-		Assert.assertNotNull(order);
-		
-		String voidReason = null;
-		orderService.voidOrder(order, voidReason);
-	}
-	
-	/**
-	 * @see {@link OrderService#voidOrder(Order,String)}
-	 */
-	@Test
-	@Verifies(value = "should void given order", method = "voidOrder(Order,String)")
-	public void voidOrder_shouldVoidGivenOrder() throws Exception {
-		OrderService orderService = Context.getOrderService();
-		
-		Order order = orderService.getOrder(2);
-		Assert.assertNotNull(order);
-		
-		String voidReason = "test reason";
-		orderService.voidOrder(order, voidReason);
-		
-		// assert that order is voided and void reason is set
-		Assert.assertTrue(order.isVoided());
-		Assert.assertEquals(voidReason, order.getVoidReason());
-	}
-	
-	/**
-	 * @see {@link OrderService#voidOrder(Order,String)}
-	 */
-	@Test
-	@Verifies(value = "should not change an already voided order", method = "voidOrder(Order,String)")
-	public void voidOrder_shouldNotChangeAnAlreadyVoidedOrder() throws Exception {
-		executeDataSet(DRUG_ORDERS_DATASET_XML);
-		OrderService orderService = Context.getOrderService();
-		
-		Order order = orderService.getOrder(8);
-		Assert.assertNotNull(order);
-		// assert that order has been already voided
-		Assert.assertTrue(order.isVoided());
-		String expectedVoidReason = order.getVoidReason();
-		
-		String voidReason = "test reason";
-		orderService.voidOrder(order, voidReason);
-		
-		// assert that voiding does not make an affect
-		Assert.assertTrue(order.isVoided());
-		Assert.assertEquals(expectedVoidReason, order.getVoidReason());
-	}
-	
-	/**
-	 * @see {@link OrderService#unvoidOrder(Order)}
-	 */
-	@Test
-	@Verifies(value = "should unvoid given order", method = "voidOrder(Order)")
-	public void unvoidOrder_shouldUnvoidGivenOrder() throws Exception {
-		executeDataSet(DRUG_ORDERS_DATASET_XML);
-		OrderService orderService = Context.getOrderService();
-		
-		Order order = orderService.getOrder(8);
-		Assert.assertNotNull(order);
-		// assert that order has been already voided
-		Assert.assertTrue(order.isVoided());
-		
-		orderService.unvoidOrder(order);
-		
-		Assert.assertFalse(order.isVoided());
-	}
-	
-	@Test
-	public void purgeOrder_shouldDeleteObsThatReference() throws Exception {
-		executeDataSet(OBS_THAT_REFERENCE_DATASET_XML);
-		final String ordUuid = "0c96f25c-4949-4f72-9931-d808fbcdb612";
-		final String obsUuid = "be3a4d7a-f9ab-47bb-aaad-bc0b452fcda4";
-		ObsService os = Context.getObsService();
-		OrderService service = Context.getOrderService();
-		
-		Obs obs = os.getObsByUuid(obsUuid);
-		Assert.assertNotNull(obs);
-		
-		Order order = service.getOrderByUuid(ordUuid);
-		Assert.assertNotNull(order);
-		
-		//sanity check to ensure that the obs and order are actually related
-		Assert.assertEquals(order, obs.getOrder());
-		
-		//Ensure that passing false does not delete the related obs
-		service.purgeOrder(order, false);
-		Assert.assertNotNull(os.getObsByUuid(obsUuid));
-		
-		service.purgeOrder(order, true);
-		
-		//Ensure that actually the order got purged
-		Assert.assertNull(service.getOrderByUuid(ordUuid));
-		
-		//Ensure that the related obs got deleted
-		Assert.assertNull(os.getObsByUuid(obsUuid));
-		
-	}
-	
-}
+/**
+ * The contents of this file are subject to the OpenMRS Public License
+ * Version 1.0 (the "License"); you may not use this file except in
+ * compliance with the License. You may obtain a copy of the License at
+ * http://license.openmrs.org
+ *
+ * Software distributed under the License is distributed on an "AS IS"
+ * basis, WITHOUT WARRANTY OF ANY KIND, either express or implied. See the
+ * License for the specific language governing rights and limitations
+ * under the License.
+ *
+ * Copyright (C) OpenMRS, LLC.  All Rights Reserved.
+ */
+package org.openmrs.api;
+
+import static org.hamcrest.Matchers.contains;
+import static org.hamcrest.Matchers.containsInAnyOrder;
+import static org.hamcrest.Matchers.empty;
+import static org.hamcrest.Matchers.hasItems;
+import static org.hamcrest.Matchers.is;
+import static org.hamcrest.Matchers.nullValue;
+import static org.junit.Assert.assertEquals;
+import static org.junit.Assert.assertFalse;
+import static org.junit.Assert.assertNotEquals;
+import static org.junit.Assert.assertNotNull;
+import static org.junit.Assert.assertNull;
+import static org.junit.Assert.assertThat;
+import static org.junit.Assert.assertTrue;
+import static org.openmrs.test.OpenmrsMatchers.hasId;
+import static org.openmrs.test.TestUtil.containsId;
+
+import java.util.ArrayList;
+import java.util.Calendar;
+import java.util.Date;
+import java.util.HashSet;
+import java.util.List;
+import java.util.Locale;
+import java.util.Set;
+
+import org.junit.Assert;
+import org.junit.Before;
+import org.junit.Rule;
+import org.junit.Test;
+import org.junit.rules.ExpectedException;
+import org.openmrs.CareSetting;
+import org.openmrs.Concept;
+import org.openmrs.ConceptClass;
+import org.openmrs.ConceptName;
+import org.openmrs.Drug;
+import org.openmrs.DrugOrder;
+import org.openmrs.Encounter;
+import org.openmrs.GlobalProperty;
+import org.openmrs.Obs;
+import org.openmrs.Order;
+import org.openmrs.Order.Action;
+import org.openmrs.OrderFrequency;
+import org.openmrs.OrderType;
+import org.openmrs.Patient;
+import org.openmrs.Provider;
+import org.openmrs.TestOrder;
+import org.openmrs.api.context.Context;
+import org.openmrs.order.OrderUtil;
+import org.openmrs.order.OrderUtilTest;
+import org.openmrs.orders.TimestampOrderNumberGenerator;
+import org.openmrs.test.BaseContextSensitiveTest;
+import org.openmrs.test.TestUtil;
+import org.openmrs.test.Verifies;
+import org.openmrs.util.OpenmrsConstants;
+import org.openmrs.util.PrivilegeConstants;
+
+/**
+ * TODO clean up and test all methods in OrderService
+ */
+public class OrderServiceTest extends BaseContextSensitiveTest {
+	
+	private static final String OTHER_ORDER_FREQUENCIES_XML = "org/openmrs/api/include/OrderServiceTest-otherOrderFrequencies.xml";
+	
+	private ConceptService conceptService;
+	
+	private OrderService orderService;
+	
+	private PatientService patientService;
+	
+	private EncounterService encounterService;
+	
+	private ProviderService providerService;
+	
+	private AdministrationService adminService;
+	
+	@Rule
+	public ExpectedException expectedException = ExpectedException.none();
+	
+	private class SomeTestOrder extends TestOrder {}
+	
+	@Before
+	public void setup() {
+		if (orderService == null) {
+			orderService = Context.getOrderService();
+		}
+		if (patientService == null) {
+			patientService = Context.getPatientService();
+		}
+		
+		if (conceptService == null) {
+			conceptService = Context.getConceptService();
+		}
+		
+		if (encounterService == null) {
+			encounterService = Context.getEncounterService();
+		}
+		if (providerService == null) {
+			providerService = Context.getProviderService();
+		}
+		if (adminService == null) {
+			adminService = Context.getAdministrationService();
+		}
+	}
+	
+	/**
+	 * @see {@link OrderService#saveOrder(org.openmrs.Order, OrderContext)}
+	 */
+	@Test
+	@Verifies(value = "should not save order if order doesnt validate", method = "saveOrder(Order)")
+	public void saveOrder_shouldNotSaveOrderIfOrderDoesntValidate() throws Exception {
+		Order order = new Order();
+		order.setPatient(null);
+		order.setOrderer(null);
+		expectedException.expect(APIException.class);
+		expectedException.expectMessage("failed to validate with reason:");
+		orderService.saveOrder(order, null);
+	}
+	
+	/**
+	 * @see {@link OrderService#getOrderByUuid(String)}
+	 */
+	@Test
+	@Verifies(value = "should find object given valid uuid", method = "getOrderByUuid(String)")
+	public void getOrderByUuid_shouldFindObjectGivenValidUuid() throws Exception {
+		String uuid = "921de0a3-05c4-444a-be03-e01b4c4b9142";
+		Order order = orderService.getOrderByUuid(uuid);
+		Assert.assertEquals(1, (int) order.getOrderId());
+	}
+	
+	/**
+	 * @see {@link OrderService#getOrderByUuid(String)}
+	 */
+	@Test
+	@Verifies(value = "should return null if no object found with given uuid", method = "getOrderByUuid(String)")
+	public void getOrderByUuid_shouldReturnNullIfNoObjectFoundWithGivenUuid() throws Exception {
+		Assert.assertNull(orderService.getOrderByUuid("some invalid uuid"));
+	}
+	
+	/**
+	 * @verifies delete any Obs associated to the order when cascade is true
+	 * @see OrderService#purgeOrder(org.openmrs.Order, boolean)
+	 */
+	@Test
+	public void purgeOrder_shouldDeleteAnyObsAssociatedToTheOrderWhenCascadeIsTrue() throws Exception {
+		executeDataSet("org/openmrs/api/include/OrderServiceTest-deleteObsThatReference.xml");
+		final String ordUuid = "0c96f25c-4949-4f72-9931-d808fbcdb612";
+		final String obsUuid = "be3a4d7a-f9ab-47bb-aaad-bc0b452fcda4";
+		ObsService os = Context.getObsService();
+		
+		Obs obs = os.getObsByUuid(obsUuid);
+		Assert.assertNotNull(obs);
+		
+		Order order = orderService.getOrderByUuid(ordUuid);
+		Assert.assertNotNull(order);
+		
+		//sanity check to ensure that the obs and order are actually related
+		Assert.assertEquals(order, obs.getOrder());
+		
+		//Ensure that passing false does not delete the related obs
+		orderService.purgeOrder(order, false);
+		Assert.assertNotNull(os.getObsByUuid(obsUuid));
+		
+		orderService.purgeOrder(order, true);
+		
+		//Ensure that actually the order got purged
+		Assert.assertNull(orderService.getOrderByUuid(ordUuid));
+		
+		//Ensure that the related obs got deleted
+		Assert.assertNull(os.getObsByUuid(obsUuid));
+	}
+	
+	/**
+	 * @verifies delete order from the database
+	 * @see OrderService#purgeOrder(org.openmrs.Order, boolean)
+	 */
+	@Test
+	public void purgeOrder_shouldDeleteOrderFromTheDatabase() throws Exception {
+		final String uuid = "9c21e407-697b-11e3-bd76-0800271c1b75";
+		Order order = orderService.getOrderByUuid(uuid);
+		assertNotNull(order);
+		orderService.purgeOrder(order);
+		assertNull(orderService.getOrderByUuid(uuid));
+	}
+	
+	/**
+	 * @see {@link OrderNumberGenerator#getNewOrderNumber(OrderContext)}
+	 */
+	@Test
+	@Verifies(value = "should always return unique orderNumbers when called multiple times without saving orders", method = "getNewOrderNumber()")
+	public void getNewOrderNumber_shouldAlwaysReturnUniqueOrderNumbersWhenCalledMultipleTimesWithoutSavingOrders()
+	        throws Exception {
+		
+		int N = 50;
+		final Set<String> uniqueOrderNumbers = new HashSet<String>(50);
+		List<Thread> threads = new ArrayList<Thread>();
+		for (int i = 0; i < N; i++) {
+			threads.add(new Thread(new Runnable() {
+				
+				@Override
+				public void run() {
+					try {
+						Context.openSession();
+						Context.addProxyPrivilege(PrivilegeConstants.ADD_ORDERS);
+						uniqueOrderNumbers.add(((OrderNumberGenerator) orderService).getNewOrderNumber(null));
+					}
+					finally {
+						Context.removeProxyPrivilege(PrivilegeConstants.ADD_ORDERS);
+						Context.closeSession();
+					}
+				}
+			}));
+		}
+		for (int i = 0; i < N; ++i) {
+			threads.get(i).start();
+		}
+		for (int i = 0; i < N; ++i) {
+			threads.get(i).join();
+		}
+		//since we used a set we should have the size as N indicating that there were no duplicates
+		Assert.assertEquals(N, uniqueOrderNumbers.size());
+	}
+	
+	/**
+	 * @see {@link OrderService#getOrderByOrderNumber(String)}
+	 */
+	@Test
+	@Verifies(value = "should find object given valid order number", method = "getOrderByOrderNumber(String)")
+	public void getOrderByOrderNumber_shouldFindObjectGivenValidOrderNumber() throws Exception {
+		Order order = orderService.getOrderByOrderNumber("1");
+		Assert.assertNotNull(order);
+		Assert.assertEquals(1, (int) order.getOrderId());
+	}
+	
+	/**
+	 * @see {@link OrderService#getOrderByOrderNumber(String)}
+	 */
+	@Test
+	@Verifies(value = "should return null if no object found with given order number", method = "getOrderByOrderNumber(String)")
+	public void getOrderByOrderNumber_shouldReturnNullIfNoObjectFoundWithGivenOrderNumber() throws Exception {
+		Assert.assertNull(orderService.getOrderByOrderNumber("some invalid order number"));
+	}
+	
+	/**
+	 * @see {@link OrderService#getOrderHistoryByConcept(Patient,Concept)}
+	 */
+	@Test
+	@Verifies(value = "should return orders with the given concept", method = "getOrderHistoryByConcept(Patient,Concept)")
+	public void getOrderHistoryByConcept_shouldReturnOrdersWithTheGivenConcept() throws Exception {
+		//We should have two orders with this concept.
+		Concept concept = Context.getConceptService().getConcept(88);
+		Patient patient = Context.getPatientService().getPatient(2);
+		List<Order> orders = orderService.getOrderHistoryByConcept(patient, concept);
+		
+		//They must be sorted by startDate starting with the latest
+		Assert.assertEquals(3, orders.size());
+		Assert.assertEquals(444, orders.get(0).getOrderId().intValue());
+		Assert.assertEquals(44, orders.get(1).getOrderId().intValue());
+		Assert.assertEquals(4, orders.get(2).getOrderId().intValue());
+		
+		concept = Context.getConceptService().getConcept(792);
+		orders = orderService.getOrderHistoryByConcept(patient, concept);
+		
+		//They must be sorted by startDate starting with the latest
+		Assert.assertEquals(4, orders.size());
+		Assert.assertEquals(3, orders.get(0).getOrderId().intValue());
+		Assert.assertEquals(222, orders.get(1).getOrderId().intValue());
+		Assert.assertEquals(22, orders.get(2).getOrderId().intValue());
+		Assert.assertEquals(2, orders.get(3).getOrderId().intValue());
+	}
+	
+	/**
+	 * @see {@link OrderService#getOrderHistoryByConcept(Patient, Concept)}
+	 */
+	@Test
+	@Verifies(value = "should return empty list for concept without orders", method = "getOrderHistoryByConcept(Patient,Concept)")
+	public void getOrderHistoryByConcept_shouldReturnEmptyListForConceptWithoutOrders() throws Exception {
+		Concept concept = Context.getConceptService().getConcept(21);
+		Patient patient = Context.getPatientService().getPatient(2);
+		List<Order> orders = orderService.getOrderHistoryByConcept(patient, concept);
+		Assert.assertEquals(0, orders.size());
+	}
+	
+	/**
+	 * @verifies reject a null concept
+	 * @see OrderService#getOrderHistoryByConcept(org.openmrs.Patient, org.openmrs.Concept)
+	 */
+	@Test
+	public void getOrderHistoryByConcept_shouldRejectANullConcept() throws Exception {
+		expectedException.expect(IllegalArgumentException.class);
+		expectedException.expectMessage("patient and concept are required");
+		orderService.getOrderHistoryByConcept(new Patient(), null);
+	}
+	
+	/**
+	 * @verifies reject a null patient
+	 * @see OrderService#getOrderHistoryByConcept(org.openmrs.Patient, org.openmrs.Concept)
+	 */
+	@Test
+	public void getOrderHistoryByConcept_shouldRejectANullPatient() throws Exception {
+		expectedException.expect(IllegalArgumentException.class);
+		expectedException.expectMessage("patient and concept are required");
+		orderService.getOrderHistoryByConcept(null, new Concept());
+	}
+	
+	/**
+	 * @see {@link OrderService#getOrderHistoryByOrderNumber(String)}
+	 */
+	@Test
+	@Verifies(value = "should return all order history for given order number", method = "getOrderHistoryByOrderNumber(String)")
+	public void getOrderHistoryByOrderNumber_shouldReturnAllOrderHistoryForGivenOrderNumber() throws Exception {
+		List<Order> orders = orderService.getOrderHistoryByOrderNumber("111");
+		assertEquals(2, orders.size());
+		assertEquals(111, orders.get(0).getOrderId().intValue());
+		assertEquals(1, orders.get(1).getOrderId().intValue());
+	}
+	
+	/**
+	 * @verifies return the order frequency that matches the specified id
+	 * @see OrderService#getOrderFrequency(Integer)
+	 */
+	@Test
+	public void getOrderFrequency_shouldReturnTheOrderFrequencyThatMatchesTheSpecifiedId() throws Exception {
+		assertEquals("28090760-7c38-11e3-baa7-0800200c9a66", orderService.getOrderFrequency(1).getUuid());
+	}
+	
+	/**
+	 * @verifies return the order frequency that matches the specified uuid
+	 * @see OrderService#getOrderFrequencyByUuid(String)
+	 */
+	@Test
+	public void getOrderFrequencyByUuid_shouldReturnTheOrderFrequencyThatMatchesTheSpecifiedUuid() throws Exception {
+		assertEquals(1, orderService.getOrderFrequencyByUuid("28090760-7c38-11e3-baa7-0800200c9a66").getOrderFrequencyId()
+		        .intValue());
+	}
+	
+	/**
+	 * @verifies return the order frequency that matches the specified concept
+	 * @see OrderService#getOrderFrequencyByConcept(org.openmrs.Concept)
+	 */
+	@Test
+	public void getOrderFrequencyByConcept_shouldReturnTheOrderFrequencyThatMatchesTheSpecifiedConcept() throws Exception {
+		Concept concept = conceptService.getConcept(4);
+		assertEquals(3, orderService.getOrderFrequencyByConcept(concept).getOrderFrequencyId().intValue());
+	}
+	
+	/**
+	 * @verifies return only non retired order frequencies if includeRetired is set to false
+	 * @see OrderService#getOrderFrequencies(boolean)
+	 */
+	@Test
+	public void getOrderFrequencies_shouldReturnOnlyNonRetiredOrderFrequenciesIfIncludeRetiredIsSetToFalse()
+	        throws Exception {
+		List<OrderFrequency> orderFrequencies = orderService.getOrderFrequencies(false);
+		assertEquals(2, orderFrequencies.size());
+		assertTrue(containsId(orderFrequencies, 1));
+		assertTrue(containsId(orderFrequencies, 2));
+	}
+	
+	/**
+	 * @verifies return all the order frequencies if includeRetired is set to true
+	 * @see OrderService#getOrderFrequencies(boolean)
+	 */
+	@Test
+	public void getOrderFrequencies_shouldReturnAllTheOrderFrequenciesIfIncludeRetiredIsSetToTrue() throws Exception {
+		List<OrderFrequency> orderFrequencies = orderService.getOrderFrequencies(true);
+		assertEquals(3, orderFrequencies.size());
+		assertTrue(containsId(orderFrequencies, 1));
+		assertTrue(containsId(orderFrequencies, 2));
+		assertTrue(containsId(orderFrequencies, 3));
+	}
+	
+	/**
+	 * @verifies return all active orders for the specified patient
+	 * @see OrderService#getActiveOrders(org.openmrs.Patient, org.openmrs.OrderType,
+	 *      org.openmrs.CareSetting, java.util.Date)
+	 */
+	@Test
+	public void getActiveOrders_shouldReturnAllActiveOrdersForTheSpecifiedPatient() throws Exception {
+		Patient patient = Context.getPatientService().getPatient(2);
+		List<Order> orders = orderService.getActiveOrders(patient, null, null, null);
+		assertEquals(5, orders.size());
+		Order[] expectedOrders = { orderService.getOrder(222), orderService.getOrder(3), orderService.getOrder(444),
+		        orderService.getOrder(5), orderService.getOrder(7) };
+		assertThat(orders, hasItems(expectedOrders));
+		
+		assertTrue(OrderUtilTest.isActiveOrder(orders.get(0), null));
+		assertTrue(OrderUtilTest.isActiveOrder(orders.get(1), null));
+		assertTrue(OrderUtilTest.isActiveOrder(orders.get(2), null));
+		assertTrue(OrderUtilTest.isActiveOrder(orders.get(3), null));
+		assertTrue(OrderUtilTest.isActiveOrder(orders.get(4), null));
+	}
+	
+	/**
+	 * @verifies return all active orders for the specified patient and care setting
+	 * @see OrderService#getActiveOrders(org.openmrs.Patient, org.openmrs.OrderType,
+	 *      org.openmrs.CareSetting, java.util.Date)
+	 */
+	@Test
+	public void getActiveOrders_shouldReturnAllActiveOrdersForTheSpecifiedPatientAndCareSetting() throws Exception {
+		Patient patient = patientService.getPatient(2);
+		CareSetting careSetting = orderService.getCareSetting(1);
+		List<Order> orders = orderService.getActiveOrders(patient, null, careSetting, null);
+		assertEquals(4, orders.size());
+		Order[] expectedOrders = { orderService.getOrder(3), orderService.getOrder(444), orderService.getOrder(5),
+		        orderService.getOrder(7) };
+		assertThat(orders, hasItems(expectedOrders));
+	}
+	
+	/**
+	 * @verifies return all active drug orders for the specified patient
+	 * @see OrderService#getActiveOrders(org.openmrs.Patient, org.openmrs.OrderType,
+	 *      org.openmrs.CareSetting, java.util.Date)
+	 */
+	@Test
+	public void getActiveOrders_shouldReturnAllActiveDrugOrdersForTheSpecifiedPatient() throws Exception {
+		Patient patient = patientService.getPatient(2);
+		List<Order> orders = orderService.getActiveOrders(patient, orderService.getOrderType(1), null, null);
+		assertEquals(4, orders.size());
+		Order[] expectedOrders = { orderService.getOrder(222), orderService.getOrder(3), orderService.getOrder(444),
+		        orderService.getOrder(5) };
+		assertThat(orders, hasItems(expectedOrders));
+	}
+	
+	/**
+	 * @verifies return all active test orders for the specified patient
+	 * @see OrderService#getActiveOrders(org.openmrs.Patient, org.openmrs.OrderType,
+	 *      org.openmrs.CareSetting, java.util.Date)
+	 */
+	@Test
+	public void getActiveOrders_shouldReturnAllActiveTestOrdersForTheSpecifiedPatient() throws Exception {
+		Patient patient = patientService.getPatient(2);
+		List<Order> orders = orderService
+		        .getActiveOrders(patient, orderService.getOrderTypeByName("Test order"), null, null);
+		assertEquals(1, orders.size());
+		assertEquals(orders.get(0), orderService.getOrder(7));
+	}
+	
+	/**
+	 * @verifies fail if patient is null
+	 * @see OrderService#getActiveOrders(org.openmrs.Patient, org.openmrs.OrderType,
+	 *      org.openmrs.CareSetting, java.util.Date)
+	 */
+	@Test
+	public void getActiveOrders_shouldFailIfPatientIsNull() throws Exception {
+		expectedException.expect(IllegalArgumentException.class);
+		expectedException.expectMessage("Patient is required when fetching active orders");
+		orderService.getActiveOrders(null, null, orderService.getCareSetting(1), null);
+	}
+	
+	/**
+	 * @verifies return active orders as of the specified date
+	 * @see OrderService#getActiveOrders(org.openmrs.Patient, org.openmrs.OrderType,
+	 *      org.openmrs.CareSetting, java.util.Date)
+	 */
+	@Test
+	public void getActiveOrders_shouldReturnActiveOrdersAsOfTheSpecifiedDate() throws Exception {
+		Patient patient = Context.getPatientService().getPatient(2);
+		List<Order> orders = orderService.getAllOrdersByPatient(patient);
+		assertEquals(12, orders.size());
+		
+		Date asOfDate = Context.getDateFormat().parse("10/12/2007");
+		orders = orderService.getActiveOrders(patient, null, null, asOfDate);
+		assertEquals(9, orders.size());
+		assertFalse(orders.contains(orderService.getOrder(22)));//DC
+		assertFalse(orders.contains(orderService.getOrder(44)));//DC
+		assertFalse(orders.contains(orderService.getOrder(8)));//voided
+		
+		Order[] expectedOrders = { orderService.getOrder(222), orderService.getOrder(3), orderService.getOrder(4),
+		        orderService.getOrder(444), orderService.getOrder(5), orderService.getOrder(6), orderService.getOrder(7),
+		        orderService.getOrder(9) };
+		
+		asOfDate = Context.getDateTimeFormat().parse("10/12/2007 00:01:00");
+		orders = orderService.getActiveOrders(patient, null, null, asOfDate);
+		assertEquals(8, orders.size());
+		assertThat(orders, hasItems(expectedOrders));
+		
+		asOfDate = Context.getDateFormat().parse("10/04/2008");
+		orders = orderService.getActiveOrders(patient, null, null, asOfDate);
+		assertEquals(8, orders.size());
+		assertThat(orders, hasItems(expectedOrders));
+		
+		asOfDate = Context.getDateTimeFormat().parse("10/04/2008 00:01:00");
+		orders = orderService.getActiveOrders(patient, null, null, asOfDate);
+		assertEquals(7, orders.size());
+		Order[] expectedOrders1 = { orderService.getOrder(222), orderService.getOrder(3), orderService.getOrder(444),
+		        orderService.getOrder(5), orderService.getOrder(6), orderService.getOrder(7), orderService.getOrder(9) };
+		assertThat(orders, hasItems(expectedOrders1));
+		
+		asOfDate = Context.getDateTimeFormat().parse("26/09/2008 09:24:10");
+		orders = orderService.getActiveOrders(patient, null, null, asOfDate);
+		assertEquals(7, orders.size());
+		assertThat(orders, hasItems(expectedOrders1));
+		
+		asOfDate = Context.getDateTimeFormat().parse("26/09/2008 09:25:10");
+		orders = orderService.getActiveOrders(patient, null, null, asOfDate);
+		assertEquals(6, orders.size());
+		Order[] expectedOrders2 = { orderService.getOrder(222), orderService.getOrder(3), orderService.getOrder(444),
+		        orderService.getOrder(5), orderService.getOrder(7), orderService.getOrder(9) };
+		assertThat(orders, hasItems(expectedOrders2));
+		
+		asOfDate = Context.getDateFormat().parse("04/12/2008");
+		orders = orderService.getActiveOrders(patient, null, null, asOfDate);
+		assertEquals(5, orders.size());
+		Order[] expectedOrders3 = { orderService.getOrder(222), orderService.getOrder(3), orderService.getOrder(444),
+		        orderService.getOrder(5), orderService.getOrder(7) };
+		assertThat(orders, hasItems(expectedOrders3));
+		
+		asOfDate = Context.getDateFormat().parse("06/12/2008");
+		orders = orderService.getActiveOrders(patient, null, null, asOfDate);
+		assertEquals(5, orders.size());
+		assertThat(orders, hasItems(expectedOrders3));
+	}
+	
+	/**
+	 * @verifies return all orders if no orderType is specified
+	 * @see OrderService#getActiveOrders(org.openmrs.Patient, org.openmrs.OrderType,
+	 *      org.openmrs.CareSetting, java.util.Date)
+	 */
+	@Test
+	public void getActiveOrders_shouldReturnAllOrdersIfNoOrderTypeIsSpecified() throws Exception {
+		Patient patient = Context.getPatientService().getPatient(2);
+		List<Order> orders = orderService.getActiveOrders(patient, null, null, null);
+		assertEquals(5, orders.size());
+		Order[] expectedOrders = { orderService.getOrder(222), orderService.getOrder(3), orderService.getOrder(444),
+		        orderService.getOrder(5), orderService.getOrder(7) };
+		assertThat(orders, hasItems(expectedOrders));
+	}
+	
+	/**
+	 * @verifies include orders for sub types if order type is specified
+	 * @see OrderService#getActiveOrders(org.openmrs.Patient, org.openmrs.OrderType,
+	 *      org.openmrs.CareSetting, java.util.Date)
+	 */
+	@Test
+	public void getActiveOrders_shouldIncludeOrdersForSubTypesIfOrderTypeIsSpecified() throws Exception {
+		executeDataSet("org/openmrs/api/include/OrderServiceTest-otherOrders.xml");
+		Patient patient = Context.getPatientService().getPatient(2);
+		OrderType testOrderType = orderService.getOrderType(2);
+		List<Order> orders = orderService.getActiveOrders(patient, testOrderType, null, null);
+		assertEquals(5, orders.size());
+		Order[] expectedOrder1 = { orderService.getOrder(7), orderService.getOrder(101), orderService.getOrder(102),
+		        orderService.getOrder(103), orderService.getOrder(104) };
+		assertThat(orders, hasItems(expectedOrder1));
+		
+		OrderType labTestOrderType = orderService.getOrderType(7);
+		orders = orderService.getActiveOrders(patient, labTestOrderType, null, null);
+		assertEquals(3, orders.size());
+		Order[] expectedOrder2 = { orderService.getOrder(101), orderService.getOrder(103), orderService.getOrder(104) };
+		assertThat(orders, hasItems(expectedOrder2));
+	}
+	
+	/**
+	 * @verifies populate correct attributes on the discontinue and discontinued orders
+	 * @see OrderService#discontinueOrder(org.openmrs.Order, String, java.util.Date,
+	 *      org.openmrs.Provider, org.openmrs.Encounter)
+	 */
+	@Test
+	public void discontinueOrder_shouldPopulateCorrectAttributesOnTheDiscontinueAndDiscontinuedOrders() throws Exception {
+		Order order = orderService.getOrderByOrderNumber("111");
+		Encounter encounter = encounterService.getEncounter(3);
+		Provider orderer = providerService.getProvider(1);
+		assertTrue(OrderUtilTest.isActiveOrder(order, null));
+		Date discontinueDate = new Date();
+		String discontinueReasonNonCoded = "Test if I can discontinue this";
+		
+		Order discontinueOrder = orderService.discontinueOrder(order, discontinueReasonNonCoded, discontinueDate, orderer,
+		    encounter);
+		
+		Assert.assertEquals(order.getDateStopped(), discontinueDate);
+		Assert.assertNotNull(discontinueOrder);
+		Assert.assertNotNull(discontinueOrder.getId());
+		Assert.assertEquals(discontinueOrder.getStartDate(), discontinueOrder.getAutoExpireDate());
+		Assert.assertEquals(discontinueOrder.getAction(), Action.DISCONTINUE);
+		Assert.assertEquals(discontinueOrder.getOrderReasonNonCoded(), discontinueReasonNonCoded);
+		Assert.assertEquals(discontinueOrder.getPreviousOrder(), order);
+	}
+	
+	/**
+	 * @verifies set correct attributes on the discontinue and discontinued orders
+	 * @see OrderService#discontinueOrder(org.openmrs.Order, org.openmrs.Concept, java.util.Date,
+	 *      org.openmrs.Provider, org.openmrs.Encounter)
+	 */
+	@Test
+	public void discontinueOrder_shouldSetCorrectAttributesOnTheDiscontinueAndDiscontinuedOrders() throws Exception {
+		executeDataSet("org/openmrs/api/include/OrderServiceTest-discontinueReason.xml");
+		
+		Order order = orderService.getOrderByOrderNumber("111");
+		Encounter encounter = encounterService.getEncounter(3);
+		Provider orderer = providerService.getProvider(1);
+		Date discontinueDate = new Date();
+		Concept concept = Context.getConceptService().getConcept(1);
+		
+		Order discontinueOrder = orderService.discontinueOrder(order, concept, discontinueDate, orderer, encounter);
+		
+		Assert.assertEquals(order.getDateStopped(), discontinueDate);
+		Assert.assertNotNull(discontinueOrder);
+		Assert.assertNotNull(discontinueOrder.getId());
+		Assert.assertEquals(discontinueOrder.getStartDate(), discontinueOrder.getAutoExpireDate());
+		Assert.assertEquals(discontinueOrder.getAction(), Action.DISCONTINUE);
+		Assert.assertEquals(discontinueOrder.getOrderReason(), concept);
+		Assert.assertEquals(discontinueOrder.getPreviousOrder(), order);
+	}
+	
+	/**
+	 * @see {@link OrderService#discontinueOrder(org.openmrs.Order, String, java.util.Date, org.openmrs.Provider, org.openmrs.Encounter)}
+	 */
+	@Test
+	@Verifies(value = "should fail for a discontinuation order", method = "discontinueOrder(Order, String, Date, Provider, Encounter)")
+	public void discontinueOrder_shouldFailForADiscontinuationOrder() throws Exception {
+		executeDataSet("org/openmrs/api/include/OrderServiceTest-discontinuedOrder.xml");
+		Order discontinuationOrder = orderService.getOrder(26);
+		assertEquals(Action.DISCONTINUE, discontinuationOrder.getAction());
+		Encounter encounter = encounterService.getEncounter(3);
+		expectedException.expect(APIException.class);
+		expectedException.expectMessage("An order with action " + Order.Action.DISCONTINUE + " cannot be discontinued.");
+		orderService.discontinueOrder(discontinuationOrder, "Test if I can discontinue this", null, null, encounter);
+	}
+	
+	/**
+	 * @see {@link OrderService#discontinueOrder(org.openmrs.Order, org.openmrs.Concept, java.util.Date, org.openmrs.Provider, org.openmrs.Encounter)}
+	 */
+	@Test
+	@Verifies(value = "should not pass for a discontinuation order", method = "discontinueOrder(Order, Concept, Date, Provider, Encounter)")
+	public void discontinueOrder_shouldNotPassForADiscontinuationOrder() throws Exception {
+		executeDataSet("org/openmrs/api/include/OrderServiceTest-discontinuedOrder.xml");
+		executeDataSet("org/openmrs/api/include/OrderServiceTest-discontinueReason.xml");
+		Order discontinuationOrder = orderService.getOrder(26);
+		assertEquals(Action.DISCONTINUE, discontinuationOrder.getAction());
+		Encounter encounter = encounterService.getEncounter(3);
+		expectedException.expect(APIException.class);
+		expectedException.expectMessage("An order with action " + Action.DISCONTINUE + " cannot be discontinued.");
+		orderService.discontinueOrder(discontinuationOrder, (Concept) null, null, null, encounter);
+	}
+	
+	/**
+	 * @verifies fail for a discontinued order
+	 * @see OrderService#discontinueOrder(org.openmrs.Order, String, java.util.Date,
+	 *      org.openmrs.Provider, org.openmrs.Encounter)
+	 */
+	@Test
+	public void discontinueOrder_shouldFailForADiscontinuedOrder() throws Exception {
+		Order discontinuationOrder = orderService.getOrder(2);
+		assertFalse(discontinuationOrder.isCurrent());
+		assertNotNull(discontinuationOrder.getDateStopped());
+		Encounter encounter = encounterService.getEncounter(3);
+		expectedException.expect(APIException.class);
+		expectedException.expectMessage("Cannot discontinue an order that is already stopped, expired or voided");
+		orderService.discontinueOrder(discontinuationOrder, "some reason", null, null, encounter);
+	}
+	
+	/**
+	 * @verifies not pass for a discontinued order
+	 * @see OrderService#discontinueOrder(org.openmrs.Order, org.openmrs.Concept, java.util.Date,
+	 *      org.openmrs.Provider, org.openmrs.Encounter)
+	 */
+	@Test
+	public void discontinueOrder_shouldNotPassForADiscontinuedOrder() throws Exception {
+		Order discontinuationOrder = orderService.getOrder(2);
+		assertFalse(discontinuationOrder.isCurrent());
+		assertNotNull(discontinuationOrder.getDateStopped());
+		Encounter encounter = encounterService.getEncounter(3);
+		expectedException.expect(APIException.class);
+		expectedException.expectMessage("Cannot discontinue an order that is already stopped, expired or voided");
+		orderService.discontinueOrder(discontinuationOrder, (Concept) null, null, null, encounter);
+	}
+	
+	/**
+	 * @see {@link OrderService#saveOrder(org.openmrs.Order, OrderContext)}
+	 */
+	@Test
+	@Verifies(value = "should discontinue existing active order if new order being saved with action to discontinue", method = "saveOrder(Order)")
+	public void saveOrder_shouldDiscontinueExistingActiveOrderIfNewOrderBeingSavedWithActionToDiscontinue() throws Exception {
+		DrugOrder order = new DrugOrder();
+		order.setAction(Order.Action.DISCONTINUE);
+		order.setOrderReasonNonCoded("Discontinue this");
+		order.setEncounter(encounterService.getEncounter(5));
+		order.setPatient(patientService.getPatient(7));
+		order.setOrderer(providerService.getProvider(1));
+		order.setConcept(conceptService.getConcept(88));
+		order.setCareSetting(orderService.getCareSetting(1));
+		order.setEncounter(encounterService.getEncounter(3));
+		order.setOrderType(orderService.getOrderType(1));
+		order.setStartDate(new Date());
+		order.setDosingType(DrugOrder.DosingType.SIMPLE);
+		order.setDose(500.0);
+		order.setDoseUnits(conceptService.getConcept(50));
+		order.setFrequency(orderService.getOrderFrequency(1));
+		order.setRoute(conceptService.getConcept(22));
+		order.setNumRefills(10);
+		order.setQuantity(20.0);
+		order.setQuantityUnits(conceptService.getConcept(51));
+		
+		//We are trying to discontinue order id 111 in standardTestDataset.xml
+		Order expectedPreviousOrder = orderService.getOrder(111);
+		Assert.assertNull(expectedPreviousOrder.getDateStopped());
+		
+		order = (DrugOrder) orderService.saveOrder(order, null);
+		
+		Assert.assertNotNull("should populate dateStopped in previous order", expectedPreviousOrder.getDateStopped());
+		Assert.assertNotNull("should save discontinue order", order.getId());
+		Assert.assertEquals(expectedPreviousOrder, order.getPreviousOrder());
+		Assert.assertNotNull(expectedPreviousOrder.getDateStopped());
+		Assert.assertEquals(order.getStartDate(), order.getAutoExpireDate());
+	}
+	
+	/**
+	 * @see {@link OrderService#saveOrder(org.openmrs.Order, OrderContext)}
+	 */
+	@Test
+	@Verifies(value = "should discontinue previousOrder if it is not already discontinued", method = "saveOrder(Order)")
+	public void saveOrder_shouldDiscontinuePreviousOrderIfItIsNotAlreadyDiscontinued() throws Exception {
+		//We are trying to discontinue order id 111 in standardTestDataset.xml
+		DrugOrder order = new DrugOrder();
+		order.setAction(Order.Action.DISCONTINUE);
+		order.setOrderReasonNonCoded("Discontinue this");
+		order.setEncounter(encounterService.getEncounter(5));
+		order.setPatient(Context.getPatientService().getPatient(7));
+		order.setOrderer(Context.getProviderService().getProvider(1));
+		order.setConcept(Context.getConceptService().getConcept(88));
+		order.setCareSetting(orderService.getCareSetting(1));
+		order.setEncounter(encounterService.getEncounter(3));
+		order.setOrderType(orderService.getOrderType(1));
+		order.setStartDate(new Date());
+		order.setDosingType(DrugOrder.DosingType.SIMPLE);
+		order.setDose(500.0);
+		order.setDoseUnits(conceptService.getConcept(50));
+		order.setFrequency(orderService.getOrderFrequency(1));
+		order.setRoute(conceptService.getConcept(22));
+		order.setNumRefills(10);
+		order.setQuantity(20.0);
+		order.setQuantityUnits(conceptService.getConcept(51));
+		Order previousOrder = orderService.getOrder(111);
+		assertTrue(OrderUtilTest.isActiveOrder(previousOrder, null));
+		order.setPreviousOrder(previousOrder);
+		
+		orderService.saveOrder(order, null);
+		Assert.assertEquals(order.getStartDate(), order.getAutoExpireDate());
+		Assert.assertNotNull("previous order should be discontinued", previousOrder.getDateStopped());
+	}
+	
+	/**
+	 * @see {@link OrderService#saveOrder(org.openmrs.Order, OrderContext)}
+	 */
+	@Test
+	@Verifies(value = "should fail if concept in previous order does not match this concept", method = "saveOrder(Order)")
+	public void saveOrder_shouldFailIfConceptInPreviousOrderDoesNotMatchThisConcept() throws Exception {
+		Order previousOrder = orderService.getOrder(7);
+		assertTrue(OrderUtilTest.isActiveOrder(previousOrder, null));
+		Order order = previousOrder.cloneForDiscontinuing();
+		order.setStartDate(new Date());
+		order.setOrderReasonNonCoded("Discontinue this");
+		order.setEncounter(encounterService.getEncounter(6));
+		order.setOrderer(providerService.getProvider(1));
+		Concept newConcept = conceptService.getConcept(5089);
+		assertFalse(previousOrder.getConcept().equals(newConcept));
+		order.setConcept(newConcept);
+		
+		expectedException.expect(APIException.class);
+		expectedException.expectMessage("The concept of the previous order and the new one order don't match");
+		orderService.saveOrder(order, null);
+	}
+	
+	/**
+	 * @verifies reject a future discontinueDate
+	 * @see OrderService#discontinueOrder(org.openmrs.Order, org.openmrs.Concept, java.util.Date,
+	 *      org.openmrs.Provider, org.openmrs.Encounter)
+	 */
+	@Test
+	public void discontinueOrder_shouldRejectAFutureDiscontinueDate() throws Exception {
+		Calendar cal = Calendar.getInstance();
+		cal.add(Calendar.HOUR_OF_DAY, 1);
+		Patient patient = Context.getPatientService().getPatient(2);
+		CareSetting careSetting = orderService.getCareSetting(1);
+		Order orderToDiscontinue = orderService.getActiveOrders(patient, null, careSetting, null).get(0);
+		Encounter encounter = encounterService.getEncounter(3);
+		expectedException.expect(IllegalArgumentException.class);
+		expectedException.expectMessage("Discontinue date cannot be in the future");
+		orderService.discontinueOrder(orderToDiscontinue, new Concept(), cal.getTime(), null, encounter);
+	}
+	
+	/**
+	 * @verifies fail if discontinueDate is in the future
+	 * @see OrderService#discontinueOrder(org.openmrs.Order, String, java.util.Date,
+	 *      org.openmrs.Provider, org.openmrs.Encounter)
+	 */
+	@Test
+	public void discontinueOrder_shouldFailIfDiscontinueDateIsInTheFuture() throws Exception {
+		Calendar cal = Calendar.getInstance();
+		cal.add(Calendar.HOUR_OF_DAY, 1);
+		Order orderToDiscontinue = orderService.getActiveOrders(Context.getPatientService().getPatient(2), null,
+		    orderService.getCareSetting(1), null).get(0);
+		Encounter encounter = encounterService.getEncounter(3);
+		expectedException.expect(IllegalArgumentException.class);
+		expectedException.expectMessage("Discontinue date cannot be in the future");
+		orderService.discontinueOrder(orderToDiscontinue, "Testing", cal.getTime(), null, encounter);
+	}
+	
+	/**
+	 * @verifies pass if the existing drug order matches the concept and drug of the DC order
+	 * @see OrderService#saveOrder(org.openmrs.Order, OrderContext)
+	 */
+	@Test
+	public void saveOrder_shouldPassIfTheExistingDrugOrderMatchesTheConceptAndDrugOfTheDCOrder() throws Exception {
+		final DrugOrder orderToDiscontinue = (DrugOrder) orderService.getOrder(444);
+		assertTrue(OrderUtilTest.isActiveOrder(orderToDiscontinue, null));
+		
+		DrugOrder order = new DrugOrder();
+		order.setDrug(orderToDiscontinue.getDrug());
+		order.setOrderType(orderService.getOrderTypeByName("Drug order"));
+		order.setAction(Order.Action.DISCONTINUE);
+		order.setOrderReasonNonCoded("Discontinue this");
+		order.setPatient(orderToDiscontinue.getPatient());
+		order.setConcept(orderToDiscontinue.getConcept());
+		order.setOrderer(orderToDiscontinue.getOrderer());
+		order.setCareSetting(orderToDiscontinue.getCareSetting());
+		order.setEncounter(encounterService.getEncounter(6));
+		order.setStartDate(new Date());
+		order.setDosingType(DrugOrder.DosingType.SIMPLE);
+		order.setDose(orderToDiscontinue.getDose());
+		order.setDoseUnits(orderToDiscontinue.getDoseUnits());
+		order.setRoute(orderToDiscontinue.getRoute());
+		order.setFrequency(orderToDiscontinue.getFrequency());
+		order.setQuantity(orderToDiscontinue.getQuantity());
+		order.setQuantityUnits(orderToDiscontinue.getQuantityUnits());
+		order.setNumRefills(orderToDiscontinue.getNumRefills());
+		
+		orderService.saveOrder(order, null);
+		
+		Assert.assertNotNull("previous order should be discontinued", orderToDiscontinue.getDateStopped());
+	}
+	
+	/**
+	 * @verifies fail if the existing drug order matches the concept and not drug of the DC order
+	 * @see OrderService#saveOrder(org.openmrs.Order, OrderContext)
+	 */
+	@Test
+	public void saveOrder_shouldFailIfTheExistingDrugOrderMatchesTheConceptAndNotDrugOfTheDCOrder() throws Exception {
+		final DrugOrder orderToDiscontinue = (DrugOrder) orderService.getOrder(5);
+		assertTrue(OrderUtilTest.isActiveOrder(orderToDiscontinue, null));
+		
+		//create a different test drug
+		Drug discontinuationOrderDrug = new Drug();
+		discontinuationOrderDrug.setConcept(orderToDiscontinue.getConcept());
+		discontinuationOrderDrug = conceptService.saveDrug(discontinuationOrderDrug);
+		assertNotEquals(discontinuationOrderDrug, orderToDiscontinue.getDrug());
+		assertNotNull(orderToDiscontinue.getDrug());
+		
+		DrugOrder order = orderToDiscontinue.cloneForRevision();
+		order.setStartDate(new Date());
+		order.setOrderer(providerService.getProvider(1));
+		order.setEncounter(encounterService.getEncounter(6));
+		order.setDrug(discontinuationOrderDrug);
+		order.setOrderReasonNonCoded("Discontinue this");
+		
+		expectedException.expect(APIException.class);
+		expectedException.expectMessage("The drug of the previous order and the new one order don't match");
+		orderService.saveOrder(order, null);
+	}
+	
+	/**
+	 * @verifies fail for a stopped order
+	 * @see OrderService#discontinueOrder(org.openmrs.Order, org.openmrs.Concept, java.util.Date,
+	 *      org.openmrs.Provider, org.openmrs.Encounter)
+	 */
+	@Test
+	public void discontinueOrder_shouldFailForAStoppedOrder() throws Exception {
+		Order orderToDiscontinue = orderService.getOrder(1);
+		Encounter encounter = encounterService.getEncounter(3);
+		assertNotNull(orderToDiscontinue.getDateStopped());
+		expectedException.expect(APIException.class);
+		expectedException.expectMessage("Cannot discontinue an order that is already stopped, expired or voided");
+		orderService.discontinueOrder(orderToDiscontinue, Context.getConceptService().getConcept(1), null, null, encounter);
+	}
+	
+	/**
+	 * @verifies fail for a voided order
+	 * @see OrderService#discontinueOrder(org.openmrs.Order, String, java.util.Date,
+	 *      org.openmrs.Provider, org.openmrs.Encounter)
+	 */
+	@Test
+	public void discontinueOrder_shouldFailForAVoidedOrder() throws Exception {
+		Order orderToDiscontinue = orderService.getOrder(8);
+		Encounter encounter = encounterService.getEncounter(3);
+		assertTrue(orderToDiscontinue.isVoided());
+		expectedException.expect(APIException.class);
+		expectedException.expectMessage("Cannot discontinue an order that is already stopped, expired or voided");
+		orderService.discontinueOrder(orderToDiscontinue, "testing", null, null, encounter);
+	}
+	
+	/**
+	 * @verifies fail for an expired order
+	 * @see OrderService#discontinueOrder(org.openmrs.Order, org.openmrs.Concept, java.util.Date,
+	 *      org.openmrs.Provider, org.openmrs.Encounter)
+	 */
+	@Test
+	public void discontinueOrder_shouldFailForAnExpiredOrder() throws Exception {
+		Order orderToDiscontinue = orderService.getOrder(6);
+		Encounter encounter = encounterService.getEncounter(3);
+		assertNotNull(orderToDiscontinue.getAutoExpireDate());
+		assertTrue(orderToDiscontinue.getAutoExpireDate().before(new Date()));
+		expectedException.expect(APIException.class);
+		expectedException.expectMessage("Cannot discontinue an order that is already stopped, expired or voided");
+		orderService.discontinueOrder(orderToDiscontinue, Context.getConceptService().getConcept(1), null, null, encounter);
+	}
+	
+	/**
+	 * @verifies not allow editing an existing order
+	 * @see OrderService#saveOrder(org.openmrs.Order, OrderContext)
+	 */
+	@Test
+	public void saveOrder_shouldNotAllowEditingAnExistingOrder() throws Exception {
+		final DrugOrder order = (DrugOrder) orderService.getOrder(5);
+		expectedException.expect(APIException.class);
+		expectedException.expectMessage("Cannot edit an existing order, you need to revise it instead");
+		orderService.saveOrder(order, null);
+	}
+	
+	/**
+	 * @verifies return the care setting with the specified uuid
+	 * @see OrderService#getCareSettingByUuid(String)
+	 */
+	@Test
+	public void getCareSettingByUuid_shouldReturnTheCareSettingWithTheSpecifiedUuid() throws Exception {
+		CareSetting cs = orderService.getCareSettingByUuid("6f0c9a92-6f24-11e3-af88-005056821db0");
+		assertEquals(1, cs.getId().intValue());
+	}
+	
+	/**
+	 * @verifies return the care setting with the specified name
+	 * @see OrderService#getCareSettingByName(String)
+	 */
+	@Test
+	public void getCareSettingByName_shouldReturnTheCareSettingWithTheSpecifiedName() throws Exception {
+		CareSetting cs = orderService.getCareSettingByName("INPATIENT");
+		assertEquals(2, cs.getId().intValue());
+		
+		//should also be case insensitive
+		cs = orderService.getCareSettingByName("inpatient");
+		assertEquals(2, cs.getId().intValue());
+	}
+	
+	/**
+	 * @verifies return only un retired care settings if includeRetired is set to false
+	 * @see OrderService#getCareSettings(boolean)
+	 */
+	@Test
+	public void getCareSettings_shouldReturnOnlyUnRetiredCareSettingsIfIncludeRetiredIsSetToFalse() throws Exception {
+		List<CareSetting> careSettings = orderService.getCareSettings(false);
+		assertEquals(2, careSettings.size());
+		assertTrue(containsId(careSettings, 1));
+		assertTrue(containsId(careSettings, 2));
+	}
+	
+	/**
+	 * @verifies return retired care settings if includeRetired is set to true
+	 * @see OrderService#getCareSettings(boolean)
+	 */
+	@Test
+	public void getCareSettings_shouldReturnRetiredCareSettingsIfIncludeRetiredIsSetToTrue() throws Exception {
+		CareSetting retiredCareSetting = orderService.getCareSetting(3);
+		assertTrue(retiredCareSetting.isRetired());
+		List<CareSetting> careSettings = orderService.getCareSettings(true);
+		assertEquals(3, careSettings.size());
+		assertTrue(containsId(careSettings, retiredCareSetting.getCareSettingId()));
+	}
+	
+	/**
+	 * @verifies not allow revising a stopped order
+	 * @see OrderService#saveOrder(org.openmrs.Order, OrderContext)
+	 */
+	@Test
+	public void saveOrder_shouldNotAllowRevisingAStoppedOrder() throws Exception {
+		Order originalOrder = orderService.getOrder(1);
+		assertNotNull(originalOrder.getDateStopped());
+		Order revisedOrder = originalOrder.cloneForRevision();
+		revisedOrder.setEncounter(encounterService.getEncounter(4));
+		revisedOrder.setInstructions("Take after a meal");
+		revisedOrder.setOrderer(providerService.getProvider(1));
+		revisedOrder.setStartDate(new Date());
+		expectedException.expect(APIException.class);
+		expectedException.expectMessage("Cannot discontinue an order that is already stopped, expired or voided");
+		orderService.saveOrder(revisedOrder, null);
+	}
+	
+	/**
+	 * @verifies not allow revising a voided order
+	 * @see OrderService#saveOrder(org.openmrs.Order, OrderContext)
+	 */
+	@Test
+	public void saveOrder_shouldNotAllowRevisingAVoidedOrder() throws Exception {
+		Order originalOrder = orderService.getOrder(8);
+		assertTrue(originalOrder.isVoided());
+		Order revisedOrder = originalOrder.cloneForRevision();
+		revisedOrder.setEncounter(encounterService.getEncounter(6));
+		revisedOrder.setInstructions("Take after a meal");
+		revisedOrder.setOrderer(providerService.getProvider(1));
+		revisedOrder.setStartDate(new Date());
+		expectedException.expect(APIException.class);
+		expectedException.expectMessage("Cannot discontinue an order that is already stopped, expired or voided");
+		orderService.saveOrder(revisedOrder, null);
+	}
+	
+	/**
+	 * @verifies not allow revising an expired order
+	 * @see OrderService#saveOrder(org.openmrs.Order, OrderContext)
+	 */
+	@Test
+	public void saveOrder_shouldNotAllowRevisingAnExpiredOrder() throws Exception {
+		Order originalOrder = orderService.getOrder(6);
+		assertNotNull(originalOrder.getAutoExpireDate());
+		assertTrue(originalOrder.getAutoExpireDate().before(new Date()));
+		Order revisedOrder = originalOrder.cloneForRevision();
+		revisedOrder.setEncounter(encounterService.getEncounter(6));
+		revisedOrder.setInstructions("Take after a meal");
+		revisedOrder.setOrderer(providerService.getProvider(1));
+		revisedOrder.setStartDate(new Date());
+		revisedOrder.setAutoExpireDate(new Date());
+		expectedException.expect(APIException.class);
+		expectedException.expectMessage("Cannot discontinue an order that is already stopped, expired or voided");
+		orderService.saveOrder(revisedOrder, null);
+	}
+	
+	/**
+	 * @verifies not allow revising an order with no previous order
+	 * @see OrderService#saveOrder(org.openmrs.Order, OrderContext)
+	 */
+	@Test
+	public void saveOrder_shouldNotAllowRevisingAnOrderWithNoPreviousOrder() throws Exception {
+		Order originalOrder = orderService.getOrder(111);
+		assertTrue(originalOrder.isCurrent());
+		Order revisedOrder = originalOrder.cloneForRevision();
+		revisedOrder.setEncounter(encounterService.getEncounter(5));
+		revisedOrder.setInstructions("Take after a meal");
+		revisedOrder.setPreviousOrder(null);
+		revisedOrder.setOrderer(providerService.getProvider(1));
+		revisedOrder.setStartDate(new Date());
+		
+		expectedException.expect(APIException.class);
+		expectedException.expectMessage("Previous Order is required for a revised order");
+		orderService.saveOrder(revisedOrder, null);
+	}
+	
+	/**
+	 * @verifies save a revised order
+	 * @see OrderService#saveOrder(org.openmrs.Order, OrderContext)
+	 */
+	@Test
+	public void saveOrder_shouldSaveARevisedOrder() throws Exception {
+		Order originalOrder = orderService.getOrder(111);
+		assertTrue(originalOrder.isCurrent());
+		final Patient patient = originalOrder.getPatient();
+		List<Order> originalActiveOrders = orderService.getActiveOrders(patient, null, null, null);
+		final int originalOrderCount = originalActiveOrders.size();
+		assertTrue(originalActiveOrders.contains(originalOrder));
+		Order revisedOrder = originalOrder.cloneForRevision();
+		revisedOrder.setEncounter(encounterService.getEncounter(5));
+		revisedOrder.setInstructions("Take after a meal");
+		revisedOrder.setStartDate(new Date());
+		revisedOrder.setOrderer(providerService.getProvider(1));
+		revisedOrder.setEncounter(encounterService.getEncounter(3));
+		orderService.saveOrder(revisedOrder, null);
+		
+		//If the time is too close, the original order may be returned because it
+		//dateStopped will be exactly the same as the asOfDate(now) to the millisecond
+		Thread.sleep(1);
+		List<Order> activeOrders = orderService.getActiveOrders(patient, null, null, null);
+		assertEquals(originalOrderCount, activeOrders.size());
+		assertFalse(originalOrder.isCurrent());
+	}
+	
+	/**
+	 * @verifies get non retired frequencies with names matching the phrase if includeRetired is
+	 *           false
+	 * @see OrderService#getOrderFrequencies(String, java.util.Locale, boolean, boolean)
+	 */
+	@Test
+	public void getOrderFrequencies_shouldGetNonRetiredFrequenciesWithNamesMatchingThePhraseIfIncludeRetiredIsFalse()
+	        throws Exception {
+		executeDataSet("org/openmrs/api/include/OrderServiceTest-otherOrderFrequencies.xml");
+		List<OrderFrequency> orderFrequencies = orderService.getOrderFrequencies("once", Locale.US, false, false);
+		assertEquals(2, orderFrequencies.size());
+		assertTrue(containsId(orderFrequencies, 100));
+		assertTrue(containsId(orderFrequencies, 102));
+		
+		//should match anywhere in the concept name
+		orderFrequencies = orderService.getOrderFrequencies("nce", Locale.US, false, false);
+		assertEquals(2, orderFrequencies.size());
+		assertTrue(containsId(orderFrequencies, 100));
+		assertTrue(containsId(orderFrequencies, 102));
+	}
+	
+	/**
+	 * @verifies include retired frequencies if includeRetired is set to true
+	 * @see OrderService#getOrderFrequencies(String, java.util.Locale, boolean, boolean)
+	 */
+	@Test
+	public void getOrderFrequencies_shouldIncludeRetiredFrequenciesIfIncludeRetiredIsSetToTrue() throws Exception {
+		executeDataSet("org/openmrs/api/include/OrderServiceTest-otherOrderFrequencies.xml");
+		List<OrderFrequency> orderFrequencies = orderService.getOrderFrequencies("ce", Locale.US, false, true);
+		assertEquals(4, orderFrequencies.size());
+		assertTrue(containsId(orderFrequencies, 100));
+		assertTrue(containsId(orderFrequencies, 101));
+		assertTrue(containsId(orderFrequencies, 102));
+		assertTrue(containsId(orderFrequencies, 103));
+	}
+	
+	/**
+	 * @verifies get frequencies with names that match the phrase and locales if exact locale is
+	 *           false
+	 * @see OrderService#getOrderFrequencies(String, java.util.Locale, boolean, boolean)
+	 */
+	@Test
+	public void getOrderFrequencies_shouldGetFrequenciesWithNamesThatMatchThePhraseAndLocalesIfExactLocaleIsFalse()
+	        throws Exception {
+		executeDataSet("org/openmrs/api/include/OrderServiceTest-otherOrderFrequencies.xml");
+		List<OrderFrequency> orderFrequencies = orderService.getOrderFrequencies("ce", Locale.US, false, false);
+		assertEquals(3, orderFrequencies.size());
+		assertTrue(containsId(orderFrequencies, 100));
+		assertTrue(containsId(orderFrequencies, 101));
+		assertTrue(containsId(orderFrequencies, 102));
+	}
+	
+	/**
+	 * @verifies get frequencies with names that match the phrase and locale if exact locale is true
+	 * @see OrderService#getOrderFrequencies(String, java.util.Locale, boolean, boolean)
+	 */
+	@Test
+	public void getOrderFrequencies_shouldGetFrequenciesWithNamesThatMatchThePhraseAndLocaleIfExactLocaleIsTrue()
+	        throws Exception {
+		executeDataSet("org/openmrs/api/include/OrderServiceTest-otherOrderFrequencies.xml");
+		List<OrderFrequency> orderFrequencies = orderService.getOrderFrequencies("ce", Locale.US, true, false);
+		assertEquals(1, orderFrequencies.size());
+		assertEquals(102, orderFrequencies.get(0).getOrderFrequencyId().intValue());
+		
+		orderFrequencies = orderService.getOrderFrequencies("ce", Locale.ENGLISH, true, false);
+		assertEquals(2, orderFrequencies.size());
+		assertTrue(containsId(orderFrequencies, 100));
+		assertTrue(containsId(orderFrequencies, 101));
+	}
+	
+	/**
+	 * @verifies return unique frequencies
+	 * @see OrderService#getOrderFrequencies(String, java.util.Locale, boolean, boolean)
+	 */
+	@Test
+	public void getOrderFrequencies_shouldReturnUniqueFrequencies() throws Exception {
+		executeDataSet("org/openmrs/api/include/OrderServiceTest-otherOrderFrequencies.xml");
+		final String searchPhrase = "once";
+		final Locale locale = Locale.ENGLISH;
+		List<OrderFrequency> orderFrequencies = orderService.getOrderFrequencies(searchPhrase, locale, true, false);
+		assertEquals(1, orderFrequencies.size());
+		final OrderFrequency expectedOrderFrequency = orderService.getOrderFrequency(100);
+		assertEquals(expectedOrderFrequency, orderFrequencies.get(0));
+		
+		//Add a new name to the frequency concept so that our search phrase matches on 2
+		//concept names for the same frequency concept
+		Concept frequencyConcept = expectedOrderFrequency.getConcept();
+		final String newConceptName = searchPhrase + " A Day";
+		frequencyConcept.addName(new ConceptName(newConceptName, locale));
+		conceptService.saveConcept(frequencyConcept);
+		
+		orderFrequencies = orderService.getOrderFrequencies(searchPhrase, locale, true, false);
+		assertEquals(1, orderFrequencies.size());
+		assertEquals(expectedOrderFrequency, orderFrequencies.get(0));
+	}
+	
+	/**
+	 * @verifies reject a null search phrase
+	 * @see OrderService#getOrderFrequencies(String, java.util.Locale, boolean, boolean)
+	 */
+	@Test
+	public void getOrderFrequencies_shouldRejectANullSearchPhrase() throws Exception {
+		expectedException.expect(IllegalArgumentException.class);
+		expectedException.expectMessage("searchPhrase is required");
+		orderService.getOrderFrequencies(null, Locale.ENGLISH, false, false);
+	}
+	
+	@Test
+	@Verifies(value = "should retire given order frequency", method = "retireOrderFrequency(orderFrequency, String)")
+	public void retireOrderFrequency_shouldRetireGivenOrderFrequency() throws Exception {
+		OrderFrequency orderFrequency = orderService.getOrderFrequency(1);
+		assertNotNull(orderFrequency);
+		Assert.assertFalse(orderFrequency.isRetired());
+		Assert.assertNull(orderFrequency.getRetireReason());
+		Assert.assertNull(orderFrequency.getDateRetired());
+		
+		orderService.retireOrderFrequency(orderFrequency, "retire reason");
+		
+		orderFrequency = orderService.getOrderFrequency(1);
+		assertNotNull(orderFrequency);
+		assertTrue(orderFrequency.isRetired());
+		assertEquals("retire reason", orderFrequency.getRetireReason());
+		assertNotNull(orderFrequency.getDateRetired());
+		
+		//Should not change the number of order frequencies.
+		assertEquals(3, orderService.getOrderFrequencies(true).size());
+	}
+	
+	@Test
+	@Verifies(value = "should unretire given order frequency", method = "unretireOrderFrequency(OrderFrequency)")
+	public void unretireOrderFrequency_shouldUnretireGivenOrderFrequency() throws Exception {
+		OrderFrequency orderFrequency = orderService.getOrderFrequency(3);
+		assertNotNull(orderFrequency);
+		assertTrue(orderFrequency.isRetired());
+		assertEquals("Some Retire Reason", orderFrequency.getRetireReason());
+		assertNotNull(orderFrequency.getDateRetired());
+		
+		orderService.unretireOrderFrequency(orderFrequency);
+		
+		orderFrequency = orderService.getOrderFrequency(3);
+		assertNotNull(orderFrequency);
+		assertFalse(orderFrequency.isRetired());
+		assertNull(orderFrequency.getRetireReason());
+		assertNull(orderFrequency.getDateRetired());
+		
+		//Should not change the number of order frequencies.
+		assertEquals(3, orderService.getOrderFrequencies(true).size());
+	}
+	
+	@Test
+	@Verifies(value = "should delete given order frequency", method = "purgeOrderFrequency(OrderFrequency)")
+	public void purgeOrderFrequency_shouldDeleteGivenOrderFrequency() throws Exception {
+		OrderFrequency orderFrequency = orderService.getOrderFrequency(3);
+		assertNotNull(orderFrequency);
+		
+		orderService.purgeOrderFrequency(orderFrequency);
+		
+		orderFrequency = orderService.getOrderFrequency(3);
+		Assert.assertNull(orderFrequency);
+		
+		//Should reduce the existing number of order frequencies.
+		assertEquals(2, orderService.getOrderFrequencies(true).size());
+	}
+	
+	/**
+	 * @see {@link OrderService#saveOrderFrequency(OrderFrequency)}
+	 */
+	@Test
+	@Verifies(value = "should add a new order frequency to the database", method = "saveOrderFrequency(OrderFrequency)")
+	public void saveOrderFrequency_shouldAddANewOrderFrequencyToTheDatabase() throws Exception {
+		Concept concept = new Concept();
+		concept.addName(new ConceptName("new name", Context.getLocale()));
+		concept.setConceptClass(conceptService.getConceptClassByName("Frequency"));
+		concept = conceptService.saveConcept(concept);
+		Integer originalSize = orderService.getOrderFrequencies(true).size();
+		OrderFrequency orderFrequency = new OrderFrequency();
+		orderFrequency.setConcept(concept);
+		orderFrequency.setFrequencyPerDay(2d);
+		
+		orderFrequency = orderService.saveOrderFrequency(orderFrequency);
+		
+		assertNotNull(orderFrequency.getId());
+		assertNotNull(orderFrequency.getUuid());
+		assertNotNull(orderFrequency.getCreator());
+		assertNotNull(orderFrequency.getDateCreated());
+		assertEquals(originalSize + 1, orderService.getOrderFrequencies(true).size());
+	}
+	
+	/**
+	 * @see {@link OrderService#saveOrderFrequency(OrderFrequency)}
+	 */
+	@Test
+	@Verifies(value = "should edit an existing order frequency that is not in use", method = "saveOrderFrequency(OrderFrequency)")
+	public void saveOrderFrequency_shouldEditAnExistingOrderFrequencyThatIsNotInUse() throws Exception {
+		executeDataSet(OTHER_ORDER_FREQUENCIES_XML);
+		OrderFrequency orderFrequency = orderService.getOrderFrequency(100);
+		assertNotNull(orderFrequency);
+		
+		orderFrequency.setFrequencyPerDay(4d);
+		orderService.saveOrderFrequency(orderFrequency);
+	}
+	
+	/**
+	 * @see {@link OrderService#saveOrderFrequency(OrderFrequency)}
+	 */
+	@Test
+	@Verifies(value = "should not allow editing an existing order frequency that is in use", method = "saveOrderFrequency(OrderFrequency)")
+	public void saveOrderFrequency_shouldNotAllowEditingAnExistingOrderFrequencyThatIsInUse() throws Exception {
+		OrderFrequency orderFrequency = orderService.getOrderFrequency(1);
+		assertNotNull(orderFrequency);
+		
+		orderFrequency.setFrequencyPerDay(4d);
+		expectedException.expect(APIException.class);
+		expectedException.expectMessage("This order frequency cannot be edited because it is already in use");
+		orderService.saveOrderFrequency(orderFrequency);
+	}
+	
+	/**
+	 * @see {@link OrderService#purgeOrderFrequency(OrderFrequency)}
+	 */
+	@Test
+	@Verifies(value = "should not allow deleting an order frequency that is in use", method = "purgeOrderFrequency(OrderFrequency)")
+	public void purgeOrderFrequency_shouldNotAllowDeletingAnOrderFrequencyThatIsInUse() throws Exception {
+		OrderFrequency orderFrequency = orderService.getOrderFrequency(1);
+		assertNotNull(orderFrequency);
+		
+		expectedException.expect(APIException.class);
+		expectedException.expectMessage("This order frequency cannot be deleted because it is already in use");
+		orderService.purgeOrderFrequency(orderFrequency);
+	}
+	
+	@Test
+	public void saveOrderWithScheduledDate_shouldAddANewOrderWithScheduledDateToTheDatabase() {
+		Date scheduledDate = new Date();
+		Order order = new Order();
+		order.setAction(Action.NEW);
+		order.setPatient(Context.getPatientService().getPatient(7));
+		order.setConcept(Context.getConceptService().getConcept(5497));
+		order.setCareSetting(orderService.getCareSetting(1));
+		order.setOrderer(orderService.getOrder(1).getOrderer());
+		order.setEncounter(encounterService.getEncounter(3));
+		order.setStartDate(new Date());
+		order.setScheduledDate(scheduledDate);
+		order.setUrgency(Order.Urgency.ON_SCHEDULED_DATE);
+		order.setEncounter(encounterService.getEncounter(3));
+		order.setOrderType(orderService.getOrderType(17));
+		order = orderService.saveOrder(order, null);
+		Order newOrder = orderService.getOrder(order.getOrderId());
+		assertNotNull(order);
+		assertEquals(scheduledDate, order.getScheduledDate());
+		assertNotNull(newOrder);
+		assertEquals(scheduledDate, newOrder.getScheduledDate());
+		
+	}
+	
+	/**
+	 * @verifies set order number specified in the context if specified
+	 * @see OrderService#saveOrder(org.openmrs.Order, OrderContext)
+	 */
+	@Test
+	public void saveOrder_shouldSetOrderNumberSpecifiedInTheContextIfSpecified() throws Exception {
+		GlobalProperty gp = new GlobalProperty(OpenmrsConstants.GP_ORDER_NUMBER_GENERATOR_BEAN_ID,
+		        "orderEntry.OrderNumberGenerator");
+		Context.getAdministrationService().saveGlobalProperty(gp);
+		Order order = new TestOrder();
+		order.setEncounter(encounterService.getEncounter(6));
+		order.setPatient(patientService.getPatient(7));
+		order.setConcept(conceptService.getConcept(5497));
+		order.setOrderer(providerService.getProvider(1));
+		order.setCareSetting(orderService.getCareSetting(1));
+		order.setOrderType(orderService.getOrderType(2));
+		order.setEncounter(encounterService.getEncounter(3));
+		order.setStartDate(new Date());
+		OrderContext orderCtxt = new OrderContext();
+		final String expectedOrderNumber = "Testing";
+		orderCtxt.setAttribute(TimestampOrderNumberGenerator.NEXT_ORDER_NUMBER, expectedOrderNumber);
+		order = orderService.saveOrder(order, orderCtxt);
+		assertEquals(expectedOrderNumber, order.getOrderNumber());
+	}
+	
+	/**
+	 * @verifies set the order number returned by the configured generator
+	 * @see OrderService#saveOrder(org.openmrs.Order, OrderContext)
+	 */
+	@Test
+	public void saveOrder_shouldSetTheOrderNumberReturnedByTheConfiguredGenerator() throws Exception {
+		GlobalProperty gp = new GlobalProperty(OpenmrsConstants.GP_ORDER_NUMBER_GENERATOR_BEAN_ID,
+		        "orderEntry.OrderNumberGenerator");
+		Context.getAdministrationService().saveGlobalProperty(gp);
+		Order order = new TestOrder();
+		order.setPatient(patientService.getPatient(7));
+		order.setConcept(conceptService.getConcept(5497));
+		order.setOrderer(providerService.getProvider(1));
+		order.setCareSetting(orderService.getCareSetting(1));
+		order.setOrderType(orderService.getOrderType(2));
+		order.setEncounter(encounterService.getEncounter(3));
+		order.setStartDate(new Date());
+		order = orderService.saveOrder(order, null);
+		assertTrue(order.getOrderNumber().startsWith(TimestampOrderNumberGenerator.ORDER_NUMBER_PREFIX));
+	}
+	
+	/**
+	 * @verifies fail if an active order for the same concept and care setting exists
+	 * @see OrderService#saveOrder(org.openmrs.Order, OrderContext)
+	 */
+	@Test
+	public void saveOrder_shouldFailIfAnActiveOrderForTheSameConceptAndCareSettingExists() throws Exception {
+		final Patient patient = patientService.getPatient(2);
+		final Concept cd4Count = conceptService.getConcept(5497);
+		//sanity check that we have an active order for the same concept
+		TestOrder duplicateOrder = (TestOrder) orderService.getOrder(7);
+		assertTrue(duplicateOrder.isCurrent());
+		assertEquals(cd4Count, duplicateOrder.getConcept());
+		
+		Order order = new Order();
+		order.setPatient(patient);
+		order.setCareSetting(orderService.getCareSetting(2));
+		order.setConcept(cd4Count);
+		order.setEncounter(encounterService.getEncounter(6));
+		order.setOrderer(providerService.getProvider(1));
+		order.setCareSetting(duplicateOrder.getCareSetting());
+		
+		expectedException.expect(APIException.class);
+		expectedException.expectMessage("Cannot have more than one active order for the same concept and care setting");
+		orderService.saveOrder(order, null);
+	}
+	
+	/**
+	 * @verifies pass if an active order for the same concept exists in a different care setting
+	 * @see OrderService#saveOrder(org.openmrs.Order, OrderContext)
+	 */
+	@Test
+	public void saveOrder_shouldPassIfAnActiveOrderForTheSameConceptExistsInADifferentCareSetting() throws Exception {
+		final Patient patient = patientService.getPatient(2);
+		final Concept cd4Count = conceptService.getConcept(5497);
+		TestOrder duplicateOrder = (TestOrder) orderService.getOrder(7);
+		final CareSetting inpatient = orderService.getCareSetting(2);
+		assertNotEquals(inpatient, duplicateOrder.getCareSetting());
+		assertTrue(duplicateOrder.isCurrent());
+		assertEquals(cd4Count, duplicateOrder.getConcept());
+		int initialActiveOrderCount = orderService.getActiveOrders(patient, null, null, null).size();
+		
+		Order order = new Order();
+		order.setPatient(patient);
+		order.setCareSetting(orderService.getCareSetting(2));
+		order.setConcept(cd4Count);
+		order.setEncounter(encounterService.getEncounter(6));
+		order.setOrderer(providerService.getProvider(1));
+		order.setCareSetting(inpatient);
+		
+		orderService.saveOrder(order, null);
+		List<Order> activeOrders = orderService.getActiveOrders(patient, null, null, null);
+		assertEquals(++initialActiveOrderCount, activeOrders.size());
+	}
+	
+	/**
+	 * @verifies find order type object given valid id
+	 * @see OrderService#getOrderType(Integer)
+	 */
+	@Test
+	public void getOrderType_shouldFindOrderTypeObjectGivenValidId() throws Exception {
+		assertEquals("Drug order", orderService.getOrderType(1).getName());
+	}
+	
+	/**
+	 * @verifies return null if no order type object found with given id
+	 * @see OrderService#getOrderType(Integer)
+	 */
+	@Test
+	public void getOrderType_shouldReturnNullIfNoOrderTypeObjectFoundWithGivenId() throws Exception {
+		OrderType orderType = orderService.getOrderType(1000);
+		assertNull(orderType);
+	}
+	
+	/**
+	 * @verifies find order type object given valid uuid
+	 * @see OrderService#getOrderTypeByUuid(String)
+	 */
+	@Test
+	public void getOrderTypeByUuid_shouldFindOrderTypeObjectGivenValidUuid() throws Exception {
+		OrderType orderType = orderService.getOrderTypeByUuid("131168f4-15f5-102d-96e4-000c29c2a5d7");
+		assertEquals("Drug order", orderType.getName());
+	}
+	
+	/**
+	 * @verifies return null if no order type object found with given uuid
+	 * @see OrderService#getOrderTypeByUuid(String)
+	 */
+	@Test
+	public void getOrderTypeByUuid_shouldReturnNullIfNoOrderTypeObjectFoundWithGivenUuid() throws Exception {
+		assertNull(orderService.getOrderTypeByUuid("some random uuid"));
+	}
+	
+	/**
+	 * @verifies get all order types if includeRetired is set to true
+	 * @see OrderService#getOrderTypes(boolean)
+	 */
+	@Test
+	public void getOrderTypes_shouldGetAllOrderTypesIfIncludeRetiredIsSetToTrue() throws Exception {
+		assertEquals(14, orderService.getOrderTypes(true).size());
+	}
+	
+	/**
+	 * @verifies get all non retired order types if includeRetired is set to false
+	 * @see OrderService#getOrderTypes(boolean)
+	 */
+	@Test
+	public void getOrderTypes_shouldGetAllNonRetiredOrderTypesIfIncludeRetiredIsSetToFalse() throws Exception {
+		assertEquals(11, orderService.getOrderTypes(false).size());
+	}
+	
+	/**
+	 * @verifies return the order type that matches the specified name
+	 * @see OrderService#getOrderTypeByName(String)
+	 */
+	@Test
+	public void getOrderTypeByName_shouldReturnTheOrderTypeThatMatchesTheSpecifiedName() throws Exception {
+		OrderType orderType = orderService.getOrderTypeByName("Drug order");
+		assertEquals("131168f4-15f5-102d-96e4-000c29c2a5d7", orderType.getUuid());
+	}
+	
+	/**
+	 * @verifies fail if patient is null
+	 * @see OrderService#getOrders(org.openmrs.Patient, org.openmrs.CareSetting,
+	 *      org.openmrs.OrderType, boolean)
+	 */
+	@Test
+	public void getOrders_shouldFailIfPatientIsNull() throws Exception {
+		expectedException.expect(IllegalArgumentException.class);
+		expectedException.expectMessage("Patient is required");
+		orderService.getOrders(null, null, null, false);
+	}
+	
+	/**
+	 * @verifies fail if careSetting is null
+	 * @see OrderService#getOrders(org.openmrs.Patient, org.openmrs.CareSetting,
+	 *      org.openmrs.OrderType, boolean)
+	 */
+	@Test
+	public void getOrders_shouldFailIfCareSettingIsNull() throws Exception {
+		expectedException.expect(IllegalArgumentException.class);
+		expectedException.expectMessage("CareSetting is required");
+		orderService.getOrders(new Patient(), null, null, false);
+	}
+	
+	/**
+	 * @verifies get the orders that match all the arguments
+	 * @see OrderService#getOrders(org.openmrs.Patient, org.openmrs.CareSetting,
+	 *      org.openmrs.OrderType, boolean)
+	 */
+	@Test
+	public void getOrders_shouldGetTheOrdersThatMatchAllTheArguments() throws Exception {
+		Patient patient = patientService.getPatient(2);
+		CareSetting outPatient = orderService.getCareSetting(1);
+		OrderType testOrderType = orderService.getOrderType(2);
+		List<Order> testOrders = orderService.getOrders(patient, outPatient, testOrderType, false);
+		assertEquals(3, testOrders.size());
+		TestUtil.containsId(testOrders, 6);
+		TestUtil.containsId(testOrders, 7);
+		TestUtil.containsId(testOrders, 9);
+		
+		OrderType drugOrderType = orderService.getOrderType(1);
+		List<Order> drugOrders = orderService.getOrders(patient, outPatient, drugOrderType, false);
+		assertEquals(5, drugOrders.size());
+		TestUtil.containsId(drugOrders, 2);
+		TestUtil.containsId(drugOrders, 3);
+		TestUtil.containsId(drugOrders, 44);
+		TestUtil.containsId(drugOrders, 444);
+		TestUtil.containsId(drugOrders, 5);
+		
+		CareSetting inPatient = orderService.getCareSetting(2);
+		List<Order> inPatientDrugOrders = orderService.getOrders(patient, inPatient, drugOrderType, false);
+		assertEquals(222, inPatientDrugOrders.get(0).getOrderId().intValue());
+	}
+	
+	/**
+	 * @verifies get all unvoided matches if includeVoided is set to false
+	 * @see OrderService#getOrders(org.openmrs.Patient, org.openmrs.CareSetting,
+	 *      org.openmrs.OrderType, boolean)
+	 */
+	@Test
+	public void getOrders_shouldGetAllUnvoidedMatchesIfIncludeVoidedIsSetToFalse() throws Exception {
+		Patient patient = patientService.getPatient(2);
+		CareSetting outPatient = orderService.getCareSetting(1);
+		OrderType testOrderType = orderService.getOrderType(2);
+		assertEquals(3, orderService.getOrders(patient, outPatient, testOrderType, false).size());
+	}
+	
+	/**
+	 * @verifies include voided matches if includeVoided is set to true
+	 * @see OrderService#getOrders(org.openmrs.Patient, org.openmrs.CareSetting,
+	 *      org.openmrs.OrderType, boolean)
+	 */
+	@Test
+	public void getOrders_shouldIncludeVoidedMatchesIfIncludeVoidedIsSetToTrue() throws Exception {
+		Patient patient = patientService.getPatient(2);
+		CareSetting outPatient = orderService.getCareSetting(1);
+		OrderType testOrderType = orderService.getOrderType(2);
+		assertEquals(4, orderService.getOrders(patient, outPatient, testOrderType, true).size());
+	}
+	
+	/**
+	 * @verifies include orders for sub types if order type is specified
+	 * @see OrderService#getOrders(org.openmrs.Patient, org.openmrs.CareSetting,
+	 *      org.openmrs.OrderType, boolean)
+	 */
+	@Test
+	public void getOrders_shouldIncludeOrdersForSubTypesIfOrderTypeIsSpecified() throws Exception {
+		executeDataSet("org/openmrs/api/include/OrderServiceTest-otherOrders.xml");
+		Patient patient = patientService.getPatient(2);
+		OrderType testOrderType = orderService.getOrderType(2);
+		CareSetting outPatient = orderService.getCareSetting(1);
+		List<Order> orders = orderService.getOrders(patient, outPatient, testOrderType, false);
+		assertEquals(7, orders.size());
+		Order[] expectedOrder1 = { orderService.getOrder(6), orderService.getOrder(7), orderService.getOrder(9),
+		        orderService.getOrder(101), orderService.getOrder(102), orderService.getOrder(103),
+		        orderService.getOrder(104) };
+		assertThat(orders, hasItems(expectedOrder1));
+		
+		OrderType labTestOrderType = orderService.getOrderType(7);
+		orders = orderService.getOrders(patient, outPatient, labTestOrderType, false);
+		assertEquals(3, orderService.getOrders(patient, outPatient, labTestOrderType, false).size());
+		Order[] expectedOrder2 = { orderService.getOrder(101), orderService.getOrder(103), orderService.getOrder(104) };
+		assertThat(orders, hasItems(expectedOrder2));
+	}
+	
+	/**
+	 * @verifies fail if patient is null
+	 * @see OrderService#getAllOrdersByPatient(org.openmrs.Patient)
+	 */
+	@Test
+	public void getAllOrdersByPatient_shouldFailIfPatientIsNull() throws Exception {
+		expectedException.expect(IllegalArgumentException.class);
+		expectedException.expectMessage("Patient is required");
+		orderService.getAllOrdersByPatient(null);
+	}
+	
+	/**
+	 * @verifies get all the orders for the specified patient
+	 * @see OrderService#getAllOrdersByPatient(org.openmrs.Patient)
+	 */
+	@Test
+	public void getAllOrdersByPatient_shouldGetAllTheOrdersForTheSpecifiedPatient() throws Exception {
+		assertEquals(12, orderService.getAllOrdersByPatient(patientService.getPatient(2)).size());
+		assertEquals(2, orderService.getAllOrdersByPatient(patientService.getPatient(7)).size());
+	}
+	
+	/**
+	 * @verifies set order type if null but mapped to the concept class
+	 * @see OrderService#saveOrder(org.openmrs.Order, OrderContext)
+	 */
+	@Test
+	public void saveOrder_shouldSetOrderTypeIfNullButMappedToTheConceptClass() throws Exception {
+		Order order = new Order();
+		order.setPatient(patientService.getPatient(7));
+		order.setConcept(conceptService.getConcept(5497));
+		order.setOrderer(providerService.getProvider(1));
+		order.setCareSetting(orderService.getCareSetting(1));
+		order.setEncounter(encounterService.getEncounter(3));
+		order.setStartDate(new Date());
+		order = orderService.saveOrder(order, null);
+		assertEquals(2, order.getOrderType().getOrderTypeId().intValue());
+	}
+	
+	/**
+	 * @verifies fail if order type is null and not mapped to the concept class
+	 * @see OrderService#saveOrder(org.openmrs.Order, OrderContext)
+	 */
+	@Test
+	public void saveOrder_shouldFailIfOrderTypeIsNullAndNotMappedToTheConceptClass() throws Exception {
+		Order order = new Order();
+		order.setPatient(patientService.getPatient(7));
+		order.setConcept(conceptService.getConcept(9));
+		order.setOrderer(providerService.getProvider(1));
+		order.setCareSetting(orderService.getCareSetting(1));
+		order.setEncounter(encounterService.getEncounter(3));
+		order.setStartDate(new Date());
+		expectedException.expect(APIException.class);
+		expectedException.expectMessage("Cannot determine the order type of the order");
+		orderService.saveOrder(order, null);
+	}
+	
+	/**
+	 * @see {@link OrderService#saveOrderType(org.openmrs.OrderType)}
+	 */
+	@Test
+	@Verifies(value = "should add a new order type to the database", method = "saveOrderType(org.openmrs.OrderType)")
+	public void saveOrderType_shouldAddANewOrderTypeToTheDatabase() {
+		int orderTypeCount = orderService.getOrderTypes(true).size();
+		OrderType orderType = new OrderType();
+		orderType.setName("New Order");
+		orderType.setJavaClassName("org.openmrs.NewTestOrder");
+		orderType.setDescription("New order type for testing");
+		orderType.setRetired(false);
+		orderType = orderService.saveOrderType(orderType);
+		assertNotNull(orderType);
+		assertEquals("New Order", orderType.getName());
+		assertNotNull(orderType.getId());
+		assertEquals((orderTypeCount + 1), orderService.getOrderTypes(true).size());
+	}
+	
+	/**
+	 * @verifies edit an existing order type
+	 * @see OrderService#saveOrderType(org.openmrs.OrderType)
+	 */
+	@Test
+	public void saveOrderType_shouldEditAnExistingOrderType() throws Exception {
+		OrderType orderType = orderService.getOrderType(1);
+		assertNull(orderType.getDateChanged());
+		assertNull(orderType.getChangedBy());
+		final String newDescription = "new";
+		orderType.setDescription(newDescription);
+		
+		orderService.saveOrderType(orderType);
+		Context.flushSession();
+		assertNotNull(orderType.getDateChanged());
+		assertNotNull(orderType.getChangedBy());
+	}
+	
+	/**
+	 * @see {@link OrderService#purgeOrderType(org.openmrs.OrderType)}
+	 */
+	@Test
+	@Verifies(value = "should delete order type if not in use", method = "purgeOrderType(org.openmrs.OrderType)")
+	public void purgeOrderType_shouldDeleteOrderTypeIfNotInUse() {
+		final Integer id = 13;
+		OrderType orderType = orderService.getOrderType(id);
+		assertNotNull(orderType);
+		orderService.purgeOrderType(orderType);
+		assertNull(orderService.getOrderType(id));
+	}
+	
+	/**
+	 * @see {@link OrderService#purgeOrderType(org.openmrs.OrderType)}
+	 */
+	@Test
+	@Verifies(value = "should not allow deleting an order type that is in use", method = "purgeOrderType(org.openmrs.OrderType)")
+	public void purgeOrderType_shouldNotAllowDeletingAnOrderTypeThatIsInUse() {
+		OrderType orderType = orderService.getOrderType(1);
+		assertNotNull(orderType);
+		expectedException.expect(APIException.class);
+		expectedException.expectMessage("This order type cannot be deleted because it is already in use");
+		orderService.purgeOrderType(orderType);
+	}
+	
+	/**
+	 * @see {@link OrderService#retireOrderType(org.openmrs.OrderType, String)}
+	 */
+	@Test
+	@Verifies(value = "should retire order type", method = "retireOrderType(org.openmrs.OrderType, String)")
+	public void retireOrderType_shouldRetireOrderType() {
+		OrderType orderType = orderService.getOrderType(15);
+		assertFalse(orderType.getRetired());
+		assertNull(orderType.getRetiredBy());
+		assertNull(orderType.getRetireReason());
+		assertNull(orderType.getDateRetired());
+		orderService.retireOrderType(orderType, "Retire for testing purposes");
+		orderType = orderService.getOrderType(15);
+		assertTrue(orderType.getRetired());
+		assertNotNull(orderType.getRetiredBy());
+		assertNotNull(orderType.getRetireReason());
+		assertNotNull(orderType.getDateRetired());
+	}
+	
+	/**
+	 * @see {@link OrderService#unretireOrderType(org.openmrs.OrderType)}
+	 */
+	@Test
+	@Verifies(value = "should unretire order type", method = "unretireOrderType(org.openmrs.OrderType)")
+	public void unretireOrderType_shouldUnretireOrderType() {
+		OrderType orderType = orderService.getOrderType(16);
+		assertTrue(orderType.getRetired());
+		assertNotNull(orderType.getRetiredBy());
+		assertNotNull(orderType.getRetireReason());
+		assertNotNull(orderType.getDateRetired());
+		orderService.unretireOrderType(orderType);
+		orderType = orderService.getOrderType(16);
+		assertFalse(orderType.getRetired());
+		assertNull(orderType.getRetiredBy());
+		assertNull(orderType.getRetireReason());
+		assertNull(orderType.getDateRetired());
+	}
+	
+	/**
+	 * @see {@link OrderService#getSubtypes(org.openmrs.OrderType, boolean)}
+	 */
+	@Test
+	@Verifies(value = "should return all order subtypes of given order type", method = "getOrderSubtypes(org.openmrs.OrderType, boolean)")
+	public void getOrderSubTypes_shouldGetAllSubOrderTypesWithRetiredOrderTypes() {
+		List<OrderType> orderTypeList = orderService.getSubtypes(orderService.getOrderType(2), true);
+		assertEquals(7, orderTypeList.size());
+	}
+	
+	/**
+	 * @see {@link OrderService#getSubtypes(org.openmrs.OrderType, boolean)}
+	 */
+	@Test
+	@Verifies(value = "should return unretired order subtypes of given order type", method = "getOrderSubtypes(org.openmrs.OrderType, boolean)")
+	public void getOrderSubTypes_shouldGetAllSubOrderTypesWithoutRetiredOrderTypes() {
+		List<OrderType> orderTypeList = orderService.getSubtypes(orderService.getOrderType(2), false);
+		assertEquals(6, orderTypeList.size());
+	}
+	
+	/**
+	 * @verifies default to care setting and order type defined in the order context if null
+	 * @see OrderService#saveOrder(org.openmrs.Order, OrderContext)
+	 */
+	@Test
+	public void saveOrder_shouldDefaultToCareSettingAndOrderTypeDefinedInTheOrderContextIfNull() throws Exception {
+		Order order = new Order();
+		order.setPatient(patientService.getPatient(7));
+		Concept trimune30 = conceptService.getConcept(792);
+		order.setConcept(trimune30);
+		order.setOrderer(providerService.getProvider(1));
+		order.setEncounter(encounterService.getEncounter(3));
+		order.setStartDate(new Date());
+		OrderType expectedOrderType = orderService.getOrderType(3);
+		CareSetting expectedCareSetting = orderService.getCareSetting(1);
+		OrderContext orderContext = new OrderContext();
+		orderContext.setOrderType(expectedOrderType);
+		orderContext.setCareSetting(expectedCareSetting);
+		order = orderService.saveOrder(order, orderContext);
+		assertFalse(expectedOrderType.getConceptClasses().contains(trimune30.getConceptClass()));
+		assertEquals(expectedOrderType, order.getOrderType());
+		assertEquals(expectedCareSetting, order.getCareSetting());
+	}
+	
+	/**
+	 * @see OrderService#getDiscontinuationOrder(Order)
+	 * @verifies return discontinuation order if order has been discontinued
+	 */
+	@Test
+	public void getDiscontinuationOrder_shouldReturnDiscontinuationOrderIfOrderHasBeenDiscontinued() throws Exception {
+		Order order = orderService.getOrder(111);
+		Order discontinuationOrder = orderService.discontinueOrder(order, "no reason", new Date(), providerService
+		        .getProvider(1), order.getEncounter());
+		
+		Order foundDiscontinuationOrder = orderService.getDiscontinuationOrder(order);
+		
+		assertThat(foundDiscontinuationOrder, is(discontinuationOrder));
+	}
+	
+	/**
+	 * @see OrderService#getDiscontinuationOrder(Order)
+	 * @verifies return null if order has not been discontinued
+	 */
+	@Test
+	public void getDiscontinuationOrder_shouldReturnNullIfOrderHasNotBeenDiscontinued() throws Exception {
+		Order order = orderService.getOrder(111);
+		Order discontinuationOrder = orderService.getDiscontinuationOrder(order);
+		
+		assertThat(discontinuationOrder, is(nullValue()));
+	}
+	
+	/**
+	 * @see OrderService#getOrderTypeByConceptClass(ConceptClass)
+	 * @verifies get order type mapped to the given concept class
+	 */
+	@Test
+	public void getOrderTypeByConceptClass_shouldGetOrderTypeMappedToTheGivenConceptClass() throws Exception {
+		OrderType orderType = orderService.getOrderTypeByConceptClass(Context.getConceptService().getConceptClass(1));
+		
+		Assert.assertNotNull(orderType);
+		Assert.assertEquals(2, orderType.getOrderTypeId().intValue());
+	}
+	
+	/**
+	 * @see OrderService#getOrderTypeByConcept(Concept)
+	 * @verifies get order type mapped to the given concept
+	 */
+	@Test
+	public void getOrderTypeByConcept_shouldGetOrderTypeMappedToTheGivenConcept() throws Exception {
+		OrderType orderType = orderService.getOrderTypeByConcept(Context.getConceptService().getConcept(5089));
+		
+		Assert.assertNotNull(orderType);
+		Assert.assertEquals(2, orderType.getOrderTypeId().intValue());
+	}
+	
+	/**
+	 * @verifies not allow changing the patient of the previous order when revising an order
+	 * @see OrderService#saveOrder(org.openmrs.Order, OrderContext)
+	 */
+	@Test
+	public void saveOrder_shouldNotAllowChangingThePatientOfThePreviousOrderWhenRevisingAnOrder() throws Exception {
+		Order orderToRevise = orderService.getOrder(7);
+		Patient newPatient = patientService.getPatient(7);
+		assertFalse(orderToRevise.getPatient().equals(newPatient));
+		orderToRevise.setPatient(newPatient);
+		Order order = orderToRevise.cloneForRevision();
+		order.setStartDate(new Date());
+		order.setEncounter(encounterService.getEncounter(3));
+		order.setOrderer(providerService.getProvider(1));
+		
+		expectedException.expect(APIException.class);
+		expectedException.expectMessage("Cannot change the patient of an order");
+		orderService.saveOrder(order, null);
+	}
+	
+	/**
+	 * @verifies not allow changing the careSetting of the previous order when revising an order
+	 * @see OrderService#saveOrder(org.openmrs.Order, OrderContext)
+	 */
+	@Test
+	public void saveOrder_shouldNotAllowChangingTheCareSettingOfThePreviousOrderWhenRevisingAnOrder() throws Exception {
+		Order order = orderService.getOrder(7).cloneForRevision();
+		order.setStartDate(new Date());
+		order.setEncounter(encounterService.getEncounter(6));
+		order.setOrderer(providerService.getProvider(1));
+		CareSetting newCareSetting = orderService.getCareSetting(2);
+		assertFalse(order.getPreviousOrder().getCareSetting().equals(newCareSetting));
+		order.getPreviousOrder().setCareSetting(newCareSetting);
+		
+		expectedException.expect(APIException.class);
+		expectedException.expectMessage("Cannot change the careSetting of an order");
+		orderService.saveOrder(order, null);
+	}
+	
+	/**
+	 * @verifies not allow changing the concept of the previous order when revising an order
+	 * @see OrderService#saveOrder(org.openmrs.Order, OrderContext)
+	 */
+	@Test
+	public void saveOrder_shouldNotAllowChangingTheConceptOfThePreviousOrderWhenRevisingAnOrder() throws Exception {
+		Order order = orderService.getOrder(7).cloneForRevision();
+		order.setStartDate(new Date());
+		order.setEncounter(encounterService.getEncounter(6));
+		order.setOrderer(providerService.getProvider(1));
+		Concept newConcept = conceptService.getConcept(5089);
+		assertFalse(order.getPreviousOrder().getConcept().equals(newConcept));
+		order.getPreviousOrder().setConcept(newConcept);
+		
+		expectedException.expect(APIException.class);
+		expectedException.expectMessage("Cannot change the concept of an order");
+		orderService.saveOrder(order, null);
+	}
+	
+	/**
+	 * @verifies not allow changing the drug of the previous drug order when revising an order
+	 * @see OrderService#saveOrder(org.openmrs.Order, OrderContext)
+	 */
+	@Test
+	public void saveOrder_shouldNotAllowChangingTheDrugOfThePreviousDrugOrderWhenRevisingAnOrder() throws Exception {
+		DrugOrder order = (DrugOrder) orderService.getOrder(111).cloneForRevision();
+		order.setStartDate(new Date());
+		order.setEncounter(encounterService.getEncounter(3));
+		order.setOrderer(providerService.getProvider(1));
+		Drug newDrug = conceptService.getDrug(2);
+		DrugOrder previousOrder = (DrugOrder) order.getPreviousOrder();
+		assertFalse(previousOrder.getDrug().equals(newDrug));
+		previousOrder.setDrug(newDrug);
+		
+		expectedException.expect(APIException.class);
+		expectedException.expectMessage("Cannot change the drug of a drug order");
+		orderService.saveOrder(order, null);
+	}
+	
+	/**
+	 * @verifies fail if concept in previous order does not match that of the revised order
+	 * @see OrderService#saveOrder(org.openmrs.Order, OrderContext)
+	 */
+	@Test
+	public void saveOrder_shouldFailIfConceptInPreviousOrderDoesNotMatchThatOfTheRevisedOrder() throws Exception {
+		Order previousOrder = orderService.getOrder(7);
+		Order order = previousOrder.cloneForRevision();
+		order.setStartDate(new Date());
+		order.setOrderer(providerService.getProvider(1));
+		order.setEncounter(encounterService.getEncounter(6));
+		Concept newConcept = conceptService.getConcept(5089);
+		assertFalse(previousOrder.getConcept().equals(newConcept));
+		order.setConcept(newConcept);
+		
+		expectedException.expect(APIException.class);
+		expectedException.expectMessage("The concept of the previous order and the new one order don't match");
+		orderService.saveOrder(order, null);
+	}
+	
+	/**
+	 * @verifies fail if the existing drug order matches the concept and not drug of the revised
+	 *           order
+	 * @see OrderService#saveOrder(org.openmrs.Order, OrderContext)
+	 */
+	@Test
+	public void saveOrder_shouldFailIfTheExistingDrugOrderMatchesTheConceptAndNotDrugOfTheRevisedOrder() throws Exception {
+		final DrugOrder orderToDiscontinue = (DrugOrder) orderService.getOrder(5);
+		
+		//create a different test drug
+		Drug discontinuationOrderDrug = new Drug();
+		discontinuationOrderDrug.setConcept(orderToDiscontinue.getConcept());
+		discontinuationOrderDrug = conceptService.saveDrug(discontinuationOrderDrug);
+		assertNotEquals(discontinuationOrderDrug, orderToDiscontinue.getDrug());
+		assertNotNull(orderToDiscontinue.getDrug());
+		
+		DrugOrder order = orderToDiscontinue.cloneForRevision();
+		order.setStartDate(new Date());
+		order.setOrderer(providerService.getProvider(1));
+		order.setEncounter(encounterService.getEncounter(6));
+		order.setDrug(discontinuationOrderDrug);
+		
+		expectedException.expect(APIException.class);
+		expectedException.expectMessage("The drug of the previous order and the new one order don't match");
+		orderService.saveOrder(order, null);
+	}
+	
+	/**
+	 * @verifies fail if the order type of the previous order does not match
+	 * @see OrderService#saveOrder(org.openmrs.Order, OrderContext)
+	 */
+	@Test
+	public void saveOrder_shouldFailIfTheOrderTypeOfThePreviousOrderDoesNotMatch() throws Exception {
+		Order order = orderService.getOrder(7);
+		assertTrue(OrderUtilTest.isActiveOrder(order, null));
+		Order discontinuationOrder = order.cloneForDiscontinuing();
+		OrderType orderType = orderService.getOrderType(7);
+		assertNotEquals(discontinuationOrder.getOrderType(), orderType);
+		assertTrue(OrderUtil.isType(discontinuationOrder.getOrderType(), orderType));
+		discontinuationOrder.setOrderType(orderType);
+		discontinuationOrder.setOrderer(Context.getProviderService().getProvider(1));
+		discontinuationOrder.setEncounter(Context.getEncounterService().getEncounter(6));
+		
+		expectedException.expect(APIException.class);
+		expectedException.expectMessage("The order type does not match that of the previous order");
+		orderService.saveOrder(discontinuationOrder, null);
+	}
+	
+	/**
+	 * @verifies fail if the java type of the previous order does not match
+	 * @see OrderService#saveOrder(org.openmrs.Order, OrderContext)
+	 */
+	@Test
+	public void saveOrder_shouldFailIfTheJavaTypeOfThePreviousOrderDoesNotMatch() throws Exception {
+		Order order = orderService.getOrder(7);
+		assertTrue(OrderUtilTest.isActiveOrder(order, null));
+		Order discontinuationOrder = new SomeTestOrder();
+		discontinuationOrder.setCareSetting(order.getCareSetting());
+		discontinuationOrder.setConcept(order.getConcept());
+		discontinuationOrder.setAction(Order.Action.DISCONTINUE.DISCONTINUE);
+		discontinuationOrder.setPreviousOrder(order);
+		discontinuationOrder.setPatient(order.getPatient());
+		assertTrue(order.getOrderType().getJavaClass().isAssignableFrom(discontinuationOrder.getClass()));
+		discontinuationOrder.setOrderType(order.getOrderType());
+		discontinuationOrder.setOrderer(Context.getProviderService().getProvider(1));
+		discontinuationOrder.setEncounter(Context.getEncounterService().getEncounter(6));
+		
+		expectedException.expect(APIException.class);
+		expectedException.expectMessage("The class does not match that of the previous order");
+		orderService.saveOrder(discontinuationOrder, null);
+	}
+	
+	/**
+	 * @verifies fail if the careSetting of the previous order does not match
+	 * @see OrderService#saveOrder(org.openmrs.Order, OrderContext)
+	 */
+	@Test
+	public void saveOrder_shouldFailIfTheCareSettingOfThePreviousOrderDoesNotMatch() throws Exception {
+		Order order = orderService.getOrder(7);
+		assertTrue(OrderUtilTest.isActiveOrder(order, null));
+		Order discontinuationOrder = order.cloneForDiscontinuing();
+		CareSetting careSetting = orderService.getCareSetting(2);
+		assertNotEquals(discontinuationOrder.getCareSetting(), careSetting);
+		discontinuationOrder.setCareSetting(careSetting);
+		discontinuationOrder.setOrderer(Context.getProviderService().getProvider(1));
+		discontinuationOrder.setEncounter(Context.getEncounterService().getEncounter(6));
+		
+		expectedException.expect(APIException.class);
+		expectedException.expectMessage("The care setting does not match that of the previous order");
+		orderService.saveOrder(discontinuationOrder, null);
+	}
+	
+	/**
+	 * @verifies set concept for drug orders if null
+	 * @see OrderService#saveOrder(org.openmrs.Order, OrderContext)
+	 */
+	@Test
+	public void saveOrder_shouldSetConceptForDrugOrdersIfNull() throws Exception {
+		Patient patient = patientService.getPatient(7);
+		CareSetting careSetting = orderService.getCareSetting(2);
+		OrderType orderType = orderService.getOrderTypeByName("Drug order");
+		
+		//place drug order
+		DrugOrder order = new DrugOrder();
+		Encounter encounter = encounterService.getEncounter(3);
+		order.setEncounter(encounter);
+		order.setPatient(patient);
+		order.setDrug(conceptService.getDrug(2));
+		order.setCareSetting(careSetting);
+		order.setOrderer(Context.getProviderService().getProvider(1));
+		order.setStartDate(encounter.getEncounterDatetime());
+		order.setOrderType(orderType);
+		order.setDosingType(DrugOrder.DosingType.FREE_TEXT);
+		order.setInstructions("None");
+		order.setDosingInstructions("Test Instruction");
+		orderService.saveOrder(order, null);
+		assertNotNull(order.getOrderId());
+	}
+	
+	/**
+	 * @see org.openmrs.api.OrderService#getDrugRoutes()
+	 * @verifies get drug routes associated with concept uuid provided in global properties
+	 */
+	@Test
+	public void getDrugRoutes_shouldGetDrugRoutesAssociatedConceptPrividedInGlobalProperties() throws Exception {
+		List<Concept> drugRoutesList = orderService.getDrugRoutes();
+		assertEquals(1, drugRoutesList.size());
+		assertEquals(22, drugRoutesList.get(0).getConceptId().intValue());
+	}
+	
+	/**
+	 * @verifies void an order
+	 * @see OrderService#voidOrder(org.openmrs.Order, String)
+	 */
+	@Test
+	public void voidOrder_shouldVoidAnOrder() throws Exception {
+		Order order = orderService.getOrder(1);
+		assertFalse(order.getVoided());
+		assertNull(order.getDateVoided());
+		assertNull(order.getVoidedBy());
+		assertNull(order.getVoidReason());
+		
+		orderService.voidOrder(order, "None");
+		assertTrue(order.getVoided());
+		assertNotNull(order.getDateVoided());
+		assertNotNull(order.getVoidedBy());
+		assertNotNull(order.getVoidReason());
+	}
+	
+	/**
+	 * @verifies unset dateStopped of the previous order if the specified order is a discontinuation
+	 * @see OrderService#voidOrder(org.openmrs.Order, String)
+	 */
+	@Test
+	public void voidOrder_shouldUnsetDateStoppedOfThePreviousOrderIfTheSpecifiedOrderIsADiscontinuation() throws Exception {
+		Order order = orderService.getOrder(22);
+		assertEquals(Action.DISCONTINUE, order.getAction());
+		Order previousOrder = order.getPreviousOrder();
+		assertNotNull(previousOrder.getDateStopped());
+		assertFalse(order.getVoided());
+		
+		orderService.voidOrder(order, "None");
+		//Ensures order interceptor is okay with all the changes
+		Context.flushSession();
+		assertTrue(order.getVoided());
+		assertNull(previousOrder.getDateStopped());
+	}
+	
+	/**
+	 * @verifies unset dateStopped of the previous order if the specified order is a revision
+	 * @see OrderService#voidOrder(org.openmrs.Order, String)
+	 */
+	@Test
+	public void voidOrder_shouldUnsetDateStoppedOfThePreviousOrderIfTheSpecifiedOrderIsARevision() throws Exception {
+		Order order = orderService.getOrder(111);
+		assertEquals(Action.REVISE, order.getAction());
+		Order previousOrder = order.getPreviousOrder();
+		assertNotNull(previousOrder.getDateStopped());
+		assertFalse(order.getVoided());
+		
+		orderService.voidOrder(order, "None");
+		Context.flushSession();
+		assertTrue(order.getVoided());
+		assertNull(previousOrder.getDateStopped());
+	}
+	
+	/**
+	 * @verifies unvoid an order
+	 * @see OrderService#unvoidOrder(org.openmrs.Order)
+	 */
+	@Test
+	public void unvoidOrder_shouldUnvoidAnOrder() throws Exception {
+		Order order = orderService.getOrder(8);
+		assertTrue(order.getVoided());
+		assertNotNull(order.getDateVoided());
+		assertNotNull(order.getVoidedBy());
+		assertNotNull(order.getVoidReason());
+		
+		orderService.unvoidOrder(order);
+		assertFalse(order.getVoided());
+		assertNull(order.getDateVoided());
+		assertNull(order.getVoidedBy());
+		assertNull(order.getVoidReason());
+	}
+	
+	/**
+	 * @verifies stop the previous order if the specified order is a discontinuation
+	 * @see OrderService#unvoidOrder(org.openmrs.Order)
+	 */
+	@Test
+	public void unvoidOrder_shouldStopThePreviousOrderIfTheSpecifiedOrderIsADiscontinuation() throws Exception {
+		Order order = orderService.getOrder(22);
+		assertEquals(Action.DISCONTINUE, order.getAction());
+		Order previousOrder = order.getPreviousOrder();
+		assertNotNull(previousOrder.getDateStopped());
+		assertFalse(order.getVoided());
+		
+		//void the DC order for testing purposes so we can unvoid it later
+		orderService.voidOrder(order, "None");
+		Context.flushSession();
+		assertTrue(order.getVoided());
+		assertNull(previousOrder.getDateStopped());
+		
+		orderService.unvoidOrder(order);
+		Context.flushSession();
+		assertFalse(order.getVoided());
+		assertNotNull(previousOrder.getDateStopped());
+	}
+	
+	/**
+	 * @verifies stop the previous order if the specified order is a revision
+	 * @see OrderService#unvoidOrder(org.openmrs.Order)
+	 */
+	@Test
+	public void unvoidOrder_shouldStopThePreviousOrderIfTheSpecifiedOrderIsARevision() throws Exception {
+		Order order = orderService.getOrder(111);
+		assertEquals(Action.REVISE, order.getAction());
+		Order previousOrder = order.getPreviousOrder();
+		assertNotNull(previousOrder.getDateStopped());
+		assertFalse(order.getVoided());
+		
+		//void the revise order for testing purposes so we can unvoid it later
+		orderService.voidOrder(order, "None");
+		Context.flushSession();
+		assertTrue(order.getVoided());
+		assertNull(previousOrder.getDateStopped());
+		
+		orderService.unvoidOrder(order);
+		Context.flushSession();
+		assertFalse(order.getVoided());
+		assertNotNull(previousOrder.getDateStopped());
+	}
+	
+	/**
+	 * @verifies fail for a discontinuation order if the previousOrder is inactive
+	 * @see OrderService#unvoidOrder(org.openmrs.Order)
+	 */
+	@Test
+	public void unvoidOrder_shouldFailForADiscontinuationOrderIfThePreviousOrderIsInactive() throws Exception {
+		Order order = orderService.getOrder(22);
+		assertEquals(Action.DISCONTINUE, order.getAction());
+		Order previousOrder = order.getPreviousOrder();
+		assertNotNull(previousOrder.getDateStopped());
+		assertFalse(order.getVoided());
+		
+		//void the DC order for testing purposes so we can unvoid it later
+		orderService.voidOrder(order, "None");
+		assertTrue(order.getVoided());
+		assertNull(previousOrder.getDateStopped());
+		
+		//stop the order with a different DC order
+		orderService.discontinueOrder(previousOrder, "Testing", null, previousOrder.getOrderer(), previousOrder
+		        .getEncounter());
+		
+		expectedException.expect(APIException.class);
+		expectedException.expectMessage("Cannot unvoid a discontinuation order if the previous order is no longer active");
+		orderService.unvoidOrder(order);
+	}
+	
+	/**
+	 * @verifies fail for a revise order if the previousOrder is inactive
+	 * @see OrderService#unvoidOrder(org.openmrs.Order)
+	 */
+	@Test
+	public void unvoidOrder_shouldFailForAReviseOrderIfThePreviousOrderIsInactive() throws Exception {
+		Order order = orderService.getOrder(111);
+		assertEquals(Action.REVISE, order.getAction());
+		Order previousOrder = order.getPreviousOrder();
+		assertNotNull(previousOrder.getDateStopped());
+		assertFalse(order.getVoided());
+		
+		//void the DC order for testing purposes so we can unvoid it later
+		orderService.voidOrder(order, "None");
+		assertTrue(order.getVoided());
+		assertNull(previousOrder.getDateStopped());
+		
+		//stop the order with a different DC order
+		Order revise = previousOrder.cloneForRevision();
+		revise.setOrderer(order.getOrderer());
+		revise.setEncounter(order.getEncounter());
+		orderService.saveOrder(revise, null);
+		
+		expectedException.expect(APIException.class);
+		expectedException.expectMessage("Cannot unvoid a revision order if the previous order is no longer active");
+		orderService.unvoidOrder(order);
+	}
+	
+	/**
+	 * @verifies return revision order if order has been revised
+	 * @see OrderService#getRevisionOrder(org.openmrs.Order)
+	 */
+	@Test
+	public void getRevisionOrder_shouldReturnRevisionOrderIfOrderHasBeenRevised() throws Exception {
+		assertEquals(orderService.getOrder(111), orderService.getRevisionOrder(orderService.getOrder(1)));
+	}
+	
+	/**
+	 * @verifies return null if order has not been revised
+	 * @see OrderService#getRevisionOrder(org.openmrs.Order)
+	 */
+	@Test
+	public void getRevisionOrder_shouldReturnNullIfOrderHasNotBeenRevised() throws Exception {
+		assertNull(orderService.getRevisionOrder(orderService.getOrder(444)));
+	}
+	
+	/**
+	 * @see OrderService#getDiscontinuationOrder(Order)
+	 * @verifies return null if dc order is voided
+	 */
+	@Test
+	public void getDiscontinuationOrder_shouldReturnNullIfDcOrderIsVoided() throws Exception {
+		Order order = orderService.getOrder(7);
+		Order discontinueOrder = orderService.discontinueOrder(order, "Some reason", new Date(), providerService
+		        .getProvider(1), encounterService.getEncounter(3));
+		orderService.voidOrder(discontinueOrder, "Invalid reason");
+		
+		Order discontinuationOrder = orderService.getDiscontinuationOrder(order);
+		assertThat(discontinuationOrder, is(nullValue()));
+	}
+	
+	/**
+	 * @see OrderService#getDrugDispensingUnits()
+	 * @verifies return a list if GP is set
+	 */
+	@Test
+	public void getDrugDispensingUnits_shouldReturnAListIfGPIsSet() throws Exception {
+		assertThat(orderService.getDrugDispensingUnits(), contains(hasId(51)));
+	}
+	
+	/**
+	 * @see OrderService#getDrugDispensingUnits()
+	 * @verifies return an empty list if nothing is configured
+	 */
+	@Test
+	public void getDrugDispensingUnits_shouldReturnAnEmptyListIfNothingIsConfigured() throws Exception {
+		adminService.saveGlobalProperty(new GlobalProperty(OpenmrsConstants.GP_DRUG_DISPENSING_UNITS_CONCEPT_UUID, ""));
+		assertThat(orderService.getDrugDispensingUnits(), is(empty()));
+	}
+	
+	/**
+	 * @see OrderService#getDrugDosingUnits()
+	 * @verifies return a list if GP is set
+	 */
+	@Test
+	public void getDrugDosingUnits_shouldReturnAListIfGPIsSet() throws Exception {
+		assertThat(orderService.getDrugDosingUnits(), containsInAnyOrder(hasId(50), hasId(51)));
+	}
+	
+	/**
+	 * @see OrderService#getDrugDosingUnits()
+	 * @verifies return an empty list if nothing is configured
+	 */
+	@Test
+	public void getDrugDosingUnits_shouldReturnAnEmptyListIfNothingIsConfigured() throws Exception {
+		adminService.saveGlobalProperty(new GlobalProperty(OpenmrsConstants.GP_DRUG_DOSING_UNITS_CONCEPT_UUID, ""));
+		assertThat(orderService.getDrugDosingUnits(), is(empty()));
+	}
+	
+	/**
+	 * @see OrderService#getDurationUnits()
+	 * @verifies return a list if GP is set
+	 */
+	@Test
+	public void getDurationUnits_shouldReturnAListIfGPIsSet() throws Exception {
+		List<Concept> durationConcepts = orderService.getDurationUnits();
+		assertEquals(1, durationConcepts.size());
+		assertEquals(28, durationConcepts.get(0).getConceptId().intValue());
+	}
+	
+	/**
+	 * @see OrderService#getDurationUnits()
+	 * @verifies return an empty list if nothing is configured
+	 */
+	@Test
+	public void getDurationUnits_shouldReturnAnEmptyListIfNothingIsConfigured() throws Exception {
+		adminService.saveGlobalProperty(new GlobalProperty(OpenmrsConstants.GP_DURATION_UNITS_CONCEPT_UUID, ""));
+		assertThat(orderService.getDurationUnits(), is(empty()));
+	}
+	
+	/**
+	 * @verifies not return a voided revision order
+	 * @see OrderService#getRevisionOrder(org.openmrs.Order)
+	 */
+	@Test
+	public void getRevisionOrder_shouldNotReturnAVoidedRevisionOrder() throws Exception {
+		Order order = orderService.getOrder(7);
+		Order revision1 = order.cloneForRevision();
+		revision1.setEncounter(order.getEncounter());
+		revision1.setOrderer(order.getOrderer());
+		orderService.saveOrder(revision1, null);
+		assertEquals(revision1, orderService.getRevisionOrder(order));
+		orderService.voidOrder(revision1, "Testing");
+		assertThat(orderService.getRevisionOrder(order), is(nullValue()));
+		
+		//should return the new unvoided revision
+		Order revision2 = order.cloneForRevision();
+		revision2.setEncounter(order.getEncounter());
+		revision2.setOrderer(order.getOrderer());
+		orderService.saveOrder(revision2, null);
+		assertEquals(revision2, orderService.getRevisionOrder(order));
+	}
+	
+	/**
+	 * @verifies pass for a discontinuation order with no previous order
+	 * @see OrderService#saveOrder(org.openmrs.Order, OrderContext)
+	 */
+	@Test
+	public void saveOrder_shouldPassForADiscontinuationOrderWithNoPreviousOrder() throws Exception {
+		Order dcOrder = new Order();
+		dcOrder.setAction(Action.DISCONTINUE);
+		dcOrder.setPatient(patientService.getPatient(2));
+		dcOrder.setCareSetting(orderService.getCareSetting(2));
+		dcOrder.setConcept(conceptService.getConcept(5089));
+		dcOrder.setEncounter(encounterService.getEncounter(6));
+		dcOrder.setOrderer(providerService.getProvider(1));
+		orderService.saveOrder(dcOrder, null);
+	}
+	
+	/**
+	 * @verifies return a list if GP is set
+	 * @see OrderService#getTestSpecimenSources()
+	 */
+	@Test
+	public void getTestSpecimenSources_shouldReturnAListIfGPIsSet() throws Exception {
+		List<Concept> specimenSourceList = orderService.getTestSpecimenSources();
+		assertEquals(1, specimenSourceList.size());
+		assertEquals(22, specimenSourceList.get(0).getConceptId().intValue());
+	}
+	
+	/**
+	 * @verifies return an empty list if nothing is configured
+	 * @see OrderService#getTestSpecimenSources()
+	 */
+	@Test
+	public void getTestSpecimenSources_shouldReturnAnEmptyListIfNothingIsConfigured() throws Exception {
+		adminService.saveGlobalProperty(new GlobalProperty(OpenmrsConstants.GP_TEST_SPECIMEN_SOURCES_CONCEPT_UUID, ""));
+		assertThat(orderService.getTestSpecimenSources(), is(empty()));
+	}
+	
+	/**
+	 * @see OrderService#retireOrderType(org.openmrs.OrderType, String)
+	 */
+	@Test
+	@Verifies(value = "should not retire concept class", method = "retireOrderType(OrderType orderType, String reason)")
+	public void retireOrderType_shouldNotRetireIndependentField() throws Exception {
+		OrderType orderType = orderService.getOrderType(2);
+		ConceptClass conceptClass = conceptService.getConceptClass(1);
+		Assert.assertFalse(conceptClass.isRetired());
+		orderType.addConceptClass(conceptClass);
+		orderService.retireOrderType(orderType, "test retire reason");
+		Assert.assertFalse(conceptClass.isRetired());
+	}
+}