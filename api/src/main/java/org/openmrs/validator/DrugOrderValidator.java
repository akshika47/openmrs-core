/**
 * The contents of this file are subject to the OpenMRS Public License
 * Version 1.0 (the "License"); you may not use this file except in
 * compliance with the License. You may obtain a copy of the License at
 * http://license.openmrs.org
 *
 * Software distributed under the License is distributed on an "AS IS"
 * basis, WITHOUT WARRANTY OF ANY KIND, either express or implied. See the
 * License for the specific language governing rights and limitations
 * under the License.
 *
 * Copyright (C) OpenMRS, LLC.  All Rights Reserved.
 */
package org.openmrs.validator;

import java.util.List;

import org.apache.commons.logging.Log;
import org.apache.commons.logging.LogFactory;
import org.openmrs.CareSetting;
import org.openmrs.Concept;
import org.openmrs.DrugOrder;
import org.openmrs.Order;
import org.openmrs.annotation.Handler;
import org.openmrs.api.OrderService;
import org.openmrs.api.context.Context;
import org.springframework.validation.Errors;
import org.springframework.validation.ValidationUtils;
import org.springframework.validation.Validator;

/**
 * Validates the {@link DrugOrder} class.
 *
 * @since 1.5
 */
@Handler(supports = { DrugOrder.class }, order = 50)
public class DrugOrderValidator extends OrderValidator implements Validator {
	
	/** Log for this class and subclasses */
	protected final Log log = LogFactory.getLog(getClass());
	
	/**
	 * Determines if the command object being submitted is a valid type
	 *
	 * @see org.springframework.validation.Validator#supports(java.lang.Class)
	 */
	@SuppressWarnings("unchecked")
	public boolean supports(Class c) {
		return DrugOrder.class.isAssignableFrom(c);
	}
	
	/**
	 * Checks the form object for any inconsistencies/errors
	 *
	 * @see org.springframework.validation.Validator#validate(java.lang.Object,
	 *      org.springframework.validation.Errors)
<<<<<<< HEAD
	 * @should fail validation if order concept is null
	 * @should fail validation if drug concept is different from order concept
	 * @should fail validation if prn is null
	 * @should fail validation if complex is null
	 * @should fail validation if drug is null
	 * @should fail validation if drug concept is not set
	 * @should fail validation if drug dose is set and units is not set
	 * @should fail if daily dose set and units not set 
	 * @should fail if quantity set and units not set
=======
	 * @should fail validation if asNeeded is null
	 * @should fail validation if dosingType is null
	 * @should fail validation if drug concept is different from order concept
	 * @should fail validation if dose is null for SIMPLE dosingType
	 * @should fail validation if doseUnits is null for SIMPLE dosingType
	 * @should fail validation if route is null for SIMPLE dosingType
	 * @should fail validation if frequency is null for SIMPLE dosingType
	 * @should fail validation if dosingInstructions is null for FREE_TEXT dosingType
	 * @should fail validation if numberOfRefills is null for outpatient careSetting
	 * @should fail validation if quantity is null for outpatient careSetting
	 * @should fail validation if doseUnits is null when dose is present
	 * @should fail validation if doseUnits is not a dose unit concept
	 * @should fail validation if quantityUnits is null when quantity is present
	 * @should fail validation if quantityUnits it not a quantity unit concept
	 * @should fail validation if durationUnits is null when duration is present
	 * @should fail validation if durationUnits is not a duration unit concept
>>>>>>> 0dc65364
	 * @should pass validation if all fields are correct
	 * @should not require all fields for a discontinuation order
	 * @should fail if route is not a valid concept
	 */
	public void validate(Object obj, Errors errors) {
		super.validate(obj, errors);
		
		DrugOrder order = (DrugOrder) obj;
		if (order == null) {
			errors.reject("error.general");
		} else {
			ValidationUtils.rejectIfEmpty(errors, "concept", "error.null");
			// for the following elements Order.hbm.xml says: not-null="true"
<<<<<<< HEAD
			ValidationUtils.rejectIfEmpty(errors, "prn", "error.null");
			ValidationUtils.rejectIfEmpty(errors, "complex", "error.null");
			ValidationUtils.rejectIfEmpty(errors, "drug", "error.null");
			if (order.getDrug() != null) {
				ValidationUtils.rejectIfEmpty(errors, "drug.concept", "error.null");
			}
=======
			ValidationUtils.rejectIfEmpty(errors, "asNeeded", "error.null");
			if (order.getAction() != Order.Action.DISCONTINUE) {
				ValidationUtils.rejectIfEmpty(errors, "dosingType", "error.null");
			}
			if (order.getDrug() != null)
				ValidationUtils.rejectIfEmpty(errors, "drug.concept", "error.null");
>>>>>>> 0dc65364
			
			if (!(order.getConcept() == null)) {
				if (!(order.getDrug() == null) && !(order.getDrug().getConcept().equals(order.getConcept()))) {
					errors.rejectValue("drug", "error.general");
					errors.rejectValue("concept", "error.concept");
<<<<<<< HEAD
					
				}
			}
			if (order.getDose() != null || order.getEquivalentDailyDose() != null || order.getQuantity() != null) {
				ValidationUtils.rejectIfEmpty(errors, "units", "DrugOrder.error.unitsNotSetWhenDoseOrQuantitySpecified");
=======
				}
			}
			if (order.getAction() != Order.Action.DISCONTINUE && order.getDosingType() != null) {
				if (order.getDosingType().equals(DrugOrder.DosingType.SIMPLE)) {
					ValidationUtils.rejectIfEmpty(errors, "dose", "DrugOrder.error.doseIsNullForDosingTypeSimple");
					ValidationUtils.rejectIfEmpty(errors, "doseUnits", "DrugOrder.error.doseUnitsIsNullForDosingTypeSimple");
					ValidationUtils.rejectIfEmpty(errors, "route", "DrugOrder.error.routeIsNullForDosingTypeSimple");
					ValidationUtils.rejectIfEmpty(errors, "frequency", "DrugOrder.error.frequencyIsNullForDosingTypeSimple");
				} else {
					ValidationUtils.rejectIfEmpty(errors, "dosingInstructions",
					    "DrugOrder.error.dosingInstructionsIsNullForDosingTypeOther");
				}
			}
			validateFieldsForOutpatientCareSettingType(order, errors);
			validatePairedFields(order, errors);
			validateUnitsAreAmongAllowedConcepts(errors, order);
		}
	}
	
	private void validateFieldsForOutpatientCareSettingType(DrugOrder order, Errors errors) {
		if (order.getAction() != Order.Action.DISCONTINUE && order.getCareSetting() != null
		        && order.getCareSetting().getCareSettingType().equals(CareSetting.CareSettingType.OUTPATIENT)) {
			ValidationUtils.rejectIfEmpty(errors, "quantity", "DrugOrder.error.quantityIsNullForOutPatient");
			ValidationUtils.rejectIfEmpty(errors, "numRefills", "DrugOrder.error.numRefillsIsNullForOutPatient");
		}
	}
	
	private void validatePairedFields(DrugOrder order, Errors errors) {
		if (order.getDose() != null) {
			ValidationUtils.rejectIfEmpty(errors, "doseUnits", "DrugOrder.error.doseUnitsRequiredWithDose");
		}
		if (order.getQuantity() != null) {
			ValidationUtils.rejectIfEmpty(errors, "quantityUnits", "DrugOrder.error.quantityUnitsRequiredWithQuantity");
		}
		if (order.getDuration() != null) {
			ValidationUtils.rejectIfEmpty(errors, "durationUnits", "DrugOrder.error.durationUnitsRequiredWithDuration");
		}
	}
	
	private void validateUnitsAreAmongAllowedConcepts(Errors errors, DrugOrder order) {
		OrderService orderService = Context.getOrderService();
		if (order.getDoseUnits() != null) {
			List<Concept> drugDosingUnits = orderService.getDrugDosingUnits();
			if (!drugDosingUnits.contains(order.getDoseUnits())) {
				errors.rejectValue("doseUnits", "DrugOrder.error.notAmongAllowedConcepts");
			}
		}
		if (order.getQuantityUnits() != null) {
			List<Concept> drugDispensingUnits = orderService.getDrugDispensingUnits();
			if (!drugDispensingUnits.contains(order.getQuantityUnits())) {
				errors.rejectValue("quantityUnits", "DrugOrder.error.notAmongAllowedConcepts");
			}
		}
		if (order.getDurationUnits() != null) {
			List<Concept> drugDurationUnits = orderService.getDurationUnits();
			if (!drugDurationUnits.contains(order.getDurationUnits())) {
				errors.rejectValue("durationUnits", "DrugOrder.error.notAmongAllowedConcepts");
			}
		}
		if (order.getRoute() != null) {
			List<Concept> routes = orderService.getDrugRoutes();
			if (!routes.contains(order.getRoute())) {
				errors.rejectValue("route", "DrugOrder.error.routeNotAmongAllowedConcepts");
>>>>>>> 0dc65364
			}
		}
	}
}
<|MERGE_RESOLUTION|>--- conflicted
+++ resolved
@@ -1,192 +1,162 @@
-/**
- * The contents of this file are subject to the OpenMRS Public License
- * Version 1.0 (the "License"); you may not use this file except in
- * compliance with the License. You may obtain a copy of the License at
- * http://license.openmrs.org
- *
- * Software distributed under the License is distributed on an "AS IS"
- * basis, WITHOUT WARRANTY OF ANY KIND, either express or implied. See the
- * License for the specific language governing rights and limitations
- * under the License.
- *
- * Copyright (C) OpenMRS, LLC.  All Rights Reserved.
- */
-package org.openmrs.validator;
-
-import java.util.List;
-
-import org.apache.commons.logging.Log;
-import org.apache.commons.logging.LogFactory;
-import org.openmrs.CareSetting;
-import org.openmrs.Concept;
-import org.openmrs.DrugOrder;
-import org.openmrs.Order;
-import org.openmrs.annotation.Handler;
-import org.openmrs.api.OrderService;
-import org.openmrs.api.context.Context;
-import org.springframework.validation.Errors;
-import org.springframework.validation.ValidationUtils;
-import org.springframework.validation.Validator;
-
-/**
- * Validates the {@link DrugOrder} class.
- *
- * @since 1.5
- */
-@Handler(supports = { DrugOrder.class }, order = 50)
-public class DrugOrderValidator extends OrderValidator implements Validator {
-	
-	/** Log for this class and subclasses */
-	protected final Log log = LogFactory.getLog(getClass());
-	
-	/**
-	 * Determines if the command object being submitted is a valid type
-	 *
-	 * @see org.springframework.validation.Validator#supports(java.lang.Class)
-	 */
-	@SuppressWarnings("unchecked")
-	public boolean supports(Class c) {
-		return DrugOrder.class.isAssignableFrom(c);
-	}
-	
-	/**
-	 * Checks the form object for any inconsistencies/errors
-	 *
-	 * @see org.springframework.validation.Validator#validate(java.lang.Object,
-	 *      org.springframework.validation.Errors)
-<<<<<<< HEAD
-	 * @should fail validation if order concept is null
-	 * @should fail validation if drug concept is different from order concept
-	 * @should fail validation if prn is null
-	 * @should fail validation if complex is null
-	 * @should fail validation if drug is null
-	 * @should fail validation if drug concept is not set
-	 * @should fail validation if drug dose is set and units is not set
-	 * @should fail if daily dose set and units not set 
-	 * @should fail if quantity set and units not set
-=======
-	 * @should fail validation if asNeeded is null
-	 * @should fail validation if dosingType is null
-	 * @should fail validation if drug concept is different from order concept
-	 * @should fail validation if dose is null for SIMPLE dosingType
-	 * @should fail validation if doseUnits is null for SIMPLE dosingType
-	 * @should fail validation if route is null for SIMPLE dosingType
-	 * @should fail validation if frequency is null for SIMPLE dosingType
-	 * @should fail validation if dosingInstructions is null for FREE_TEXT dosingType
-	 * @should fail validation if numberOfRefills is null for outpatient careSetting
-	 * @should fail validation if quantity is null for outpatient careSetting
-	 * @should fail validation if doseUnits is null when dose is present
-	 * @should fail validation if doseUnits is not a dose unit concept
-	 * @should fail validation if quantityUnits is null when quantity is present
-	 * @should fail validation if quantityUnits it not a quantity unit concept
-	 * @should fail validation if durationUnits is null when duration is present
-	 * @should fail validation if durationUnits is not a duration unit concept
->>>>>>> 0dc65364
-	 * @should pass validation if all fields are correct
-	 * @should not require all fields for a discontinuation order
-	 * @should fail if route is not a valid concept
-	 */
-	public void validate(Object obj, Errors errors) {
-		super.validate(obj, errors);
-		
-		DrugOrder order = (DrugOrder) obj;
-		if (order == null) {
-			errors.reject("error.general");
-		} else {
-			ValidationUtils.rejectIfEmpty(errors, "concept", "error.null");
-			// for the following elements Order.hbm.xml says: not-null="true"
-<<<<<<< HEAD
-			ValidationUtils.rejectIfEmpty(errors, "prn", "error.null");
-			ValidationUtils.rejectIfEmpty(errors, "complex", "error.null");
-			ValidationUtils.rejectIfEmpty(errors, "drug", "error.null");
-			if (order.getDrug() != null) {
-				ValidationUtils.rejectIfEmpty(errors, "drug.concept", "error.null");
-			}
-=======
-			ValidationUtils.rejectIfEmpty(errors, "asNeeded", "error.null");
-			if (order.getAction() != Order.Action.DISCONTINUE) {
-				ValidationUtils.rejectIfEmpty(errors, "dosingType", "error.null");
-			}
-			if (order.getDrug() != null)
-				ValidationUtils.rejectIfEmpty(errors, "drug.concept", "error.null");
->>>>>>> 0dc65364
-			
-			if (!(order.getConcept() == null)) {
-				if (!(order.getDrug() == null) && !(order.getDrug().getConcept().equals(order.getConcept()))) {
-					errors.rejectValue("drug", "error.general");
-					errors.rejectValue("concept", "error.concept");
-<<<<<<< HEAD
-					
-				}
-			}
-			if (order.getDose() != null || order.getEquivalentDailyDose() != null || order.getQuantity() != null) {
-				ValidationUtils.rejectIfEmpty(errors, "units", "DrugOrder.error.unitsNotSetWhenDoseOrQuantitySpecified");
-=======
-				}
-			}
-			if (order.getAction() != Order.Action.DISCONTINUE && order.getDosingType() != null) {
-				if (order.getDosingType().equals(DrugOrder.DosingType.SIMPLE)) {
-					ValidationUtils.rejectIfEmpty(errors, "dose", "DrugOrder.error.doseIsNullForDosingTypeSimple");
-					ValidationUtils.rejectIfEmpty(errors, "doseUnits", "DrugOrder.error.doseUnitsIsNullForDosingTypeSimple");
-					ValidationUtils.rejectIfEmpty(errors, "route", "DrugOrder.error.routeIsNullForDosingTypeSimple");
-					ValidationUtils.rejectIfEmpty(errors, "frequency", "DrugOrder.error.frequencyIsNullForDosingTypeSimple");
-				} else {
-					ValidationUtils.rejectIfEmpty(errors, "dosingInstructions",
-					    "DrugOrder.error.dosingInstructionsIsNullForDosingTypeOther");
-				}
-			}
-			validateFieldsForOutpatientCareSettingType(order, errors);
-			validatePairedFields(order, errors);
-			validateUnitsAreAmongAllowedConcepts(errors, order);
-		}
-	}
-	
-	private void validateFieldsForOutpatientCareSettingType(DrugOrder order, Errors errors) {
-		if (order.getAction() != Order.Action.DISCONTINUE && order.getCareSetting() != null
-		        && order.getCareSetting().getCareSettingType().equals(CareSetting.CareSettingType.OUTPATIENT)) {
-			ValidationUtils.rejectIfEmpty(errors, "quantity", "DrugOrder.error.quantityIsNullForOutPatient");
-			ValidationUtils.rejectIfEmpty(errors, "numRefills", "DrugOrder.error.numRefillsIsNullForOutPatient");
-		}
-	}
-	
-	private void validatePairedFields(DrugOrder order, Errors errors) {
-		if (order.getDose() != null) {
-			ValidationUtils.rejectIfEmpty(errors, "doseUnits", "DrugOrder.error.doseUnitsRequiredWithDose");
-		}
-		if (order.getQuantity() != null) {
-			ValidationUtils.rejectIfEmpty(errors, "quantityUnits", "DrugOrder.error.quantityUnitsRequiredWithQuantity");
-		}
-		if (order.getDuration() != null) {
-			ValidationUtils.rejectIfEmpty(errors, "durationUnits", "DrugOrder.error.durationUnitsRequiredWithDuration");
-		}
-	}
-	
-	private void validateUnitsAreAmongAllowedConcepts(Errors errors, DrugOrder order) {
-		OrderService orderService = Context.getOrderService();
-		if (order.getDoseUnits() != null) {
-			List<Concept> drugDosingUnits = orderService.getDrugDosingUnits();
-			if (!drugDosingUnits.contains(order.getDoseUnits())) {
-				errors.rejectValue("doseUnits", "DrugOrder.error.notAmongAllowedConcepts");
-			}
-		}
-		if (order.getQuantityUnits() != null) {
-			List<Concept> drugDispensingUnits = orderService.getDrugDispensingUnits();
-			if (!drugDispensingUnits.contains(order.getQuantityUnits())) {
-				errors.rejectValue("quantityUnits", "DrugOrder.error.notAmongAllowedConcepts");
-			}
-		}
-		if (order.getDurationUnits() != null) {
-			List<Concept> drugDurationUnits = orderService.getDurationUnits();
-			if (!drugDurationUnits.contains(order.getDurationUnits())) {
-				errors.rejectValue("durationUnits", "DrugOrder.error.notAmongAllowedConcepts");
-			}
-		}
-		if (order.getRoute() != null) {
-			List<Concept> routes = orderService.getDrugRoutes();
-			if (!routes.contains(order.getRoute())) {
-				errors.rejectValue("route", "DrugOrder.error.routeNotAmongAllowedConcepts");
->>>>>>> 0dc65364
-			}
-		}
-	}
-}
+/**
+ * The contents of this file are subject to the OpenMRS Public License
+ * Version 1.0 (the "License"); you may not use this file except in
+ * compliance with the License. You may obtain a copy of the License at
+ * http://license.openmrs.org
+ *
+ * Software distributed under the License is distributed on an "AS IS"
+ * basis, WITHOUT WARRANTY OF ANY KIND, either express or implied. See the
+ * License for the specific language governing rights and limitations
+ * under the License.
+ *
+ * Copyright (C) OpenMRS, LLC.  All Rights Reserved.
+ */
+package org.openmrs.validator;
+
+import java.util.List;
+
+import org.apache.commons.logging.Log;
+import org.apache.commons.logging.LogFactory;
+import org.openmrs.CareSetting;
+import org.openmrs.Concept;
+import org.openmrs.DrugOrder;
+import org.openmrs.Order;
+import org.openmrs.annotation.Handler;
+import org.openmrs.api.OrderService;
+import org.openmrs.api.context.Context;
+import org.springframework.validation.Errors;
+import org.springframework.validation.ValidationUtils;
+import org.springframework.validation.Validator;
+
+/**
+ * Validates the {@link DrugOrder} class.
+ * 
+ * @since 1.5
+ */
+@Handler(supports = { DrugOrder.class }, order = 50)
+public class DrugOrderValidator extends OrderValidator implements Validator {
+	
+	/** Log for this class and subclasses */
+	protected final Log log = LogFactory.getLog(getClass());
+	
+	/**
+	 * Determines if the command object being submitted is a valid type
+	 * 
+	 * @see org.springframework.validation.Validator#supports(java.lang.Class)
+	 */
+	@SuppressWarnings("unchecked")
+	public boolean supports(Class c) {
+		return DrugOrder.class.isAssignableFrom(c);
+	}
+	
+	/**
+	 * Checks the form object for any inconsistencies/errors
+	 * 
+	 * @see org.springframework.validation.Validator#validate(java.lang.Object,
+	 *      org.springframework.validation.Errors)
+	 * @should fail validation if asNeeded is null
+	 * @should fail validation if dosingType is null
+	 * @should fail validation if drug concept is different from order concept
+	 * @should fail validation if dose is null for SIMPLE dosingType
+	 * @should fail validation if doseUnits is null for SIMPLE dosingType
+	 * @should fail validation if route is null for SIMPLE dosingType
+	 * @should fail validation if frequency is null for SIMPLE dosingType
+	 * @should fail validation if dosingInstructions is null for FREE_TEXT dosingType
+	 * @should fail validation if numberOfRefills is null for outpatient careSetting
+	 * @should fail validation if quantity is null for outpatient careSetting
+	 * @should fail validation if doseUnits is null when dose is present
+	 * @should fail validation if doseUnits is not a dose unit concept
+	 * @should fail validation if quantityUnits is null when quantity is present
+	 * @should fail validation if quantityUnits it not a quantity unit concept
+	 * @should fail validation if durationUnits is null when duration is present
+	 * @should fail validation if durationUnits is not a duration unit concept
+	 * @should pass validation if all fields are correct
+	 * @should not require all fields for a discontinuation order
+	 * @should fail if route is not a valid concept
+	 */
+	public void validate(Object obj, Errors errors) {
+		super.validate(obj, errors);
+		
+		DrugOrder order = (DrugOrder) obj;
+		if (order == null) {
+			errors.reject("error.general");
+		} else {
+			// for the following elements Order.hbm.xml says: not-null="true"
+			ValidationUtils.rejectIfEmpty(errors, "asNeeded", "error.null");
+			if (order.getAction() != Order.Action.DISCONTINUE) {
+				ValidationUtils.rejectIfEmpty(errors, "dosingType", "error.null");
+			}
+			if (order.getDrug() != null)
+				ValidationUtils.rejectIfEmpty(errors, "drug.concept", "error.null");
+			
+			if (!(order.getConcept() == null)) {
+				if (!(order.getDrug() == null) && !(order.getDrug().getConcept().equals(order.getConcept()))) {
+					errors.rejectValue("drug", "error.general");
+					errors.rejectValue("concept", "error.concept");
+				}
+			}
+			if (order.getAction() != Order.Action.DISCONTINUE && order.getDosingType() != null) {
+				if (order.getDosingType().equals(DrugOrder.DosingType.SIMPLE)) {
+					ValidationUtils.rejectIfEmpty(errors, "dose", "DrugOrder.error.doseIsNullForDosingTypeSimple");
+					ValidationUtils.rejectIfEmpty(errors, "doseUnits", "DrugOrder.error.doseUnitsIsNullForDosingTypeSimple");
+					ValidationUtils.rejectIfEmpty(errors, "route", "DrugOrder.error.routeIsNullForDosingTypeSimple");
+					ValidationUtils.rejectIfEmpty(errors, "frequency", "DrugOrder.error.frequencyIsNullForDosingTypeSimple");
+				} else {
+					ValidationUtils.rejectIfEmpty(errors, "dosingInstructions",
+					    "DrugOrder.error.dosingInstructionsIsNullForDosingTypeOther");
+				}
+			}
+			validateFieldsForOutpatientCareSettingType(order, errors);
+			validatePairedFields(order, errors);
+			validateUnitsAreAmongAllowedConcepts(errors, order);
+		}
+	}
+	
+	private void validateFieldsForOutpatientCareSettingType(DrugOrder order, Errors errors) {
+		if (order.getAction() != Order.Action.DISCONTINUE && order.getCareSetting() != null
+		        && order.getCareSetting().getCareSettingType().equals(CareSetting.CareSettingType.OUTPATIENT)) {
+			ValidationUtils.rejectIfEmpty(errors, "quantity", "DrugOrder.error.quantityIsNullForOutPatient");
+			ValidationUtils.rejectIfEmpty(errors, "numRefills", "DrugOrder.error.numRefillsIsNullForOutPatient");
+		}
+	}
+	
+	private void validatePairedFields(DrugOrder order, Errors errors) {
+		if (order.getDose() != null) {
+			ValidationUtils.rejectIfEmpty(errors, "doseUnits", "DrugOrder.error.doseUnitsRequiredWithDose");
+		}
+		if (order.getQuantity() != null) {
+			ValidationUtils.rejectIfEmpty(errors, "quantityUnits", "DrugOrder.error.quantityUnitsRequiredWithQuantity");
+		}
+		if (order.getDuration() != null) {
+			ValidationUtils.rejectIfEmpty(errors, "durationUnits", "DrugOrder.error.durationUnitsRequiredWithDuration");
+		}
+	}
+	
+	private void validateUnitsAreAmongAllowedConcepts(Errors errors, DrugOrder order) {
+		OrderService orderService = Context.getOrderService();
+		if (order.getDoseUnits() != null) {
+			List<Concept> drugDosingUnits = orderService.getDrugDosingUnits();
+			if (!drugDosingUnits.contains(order.getDoseUnits())) {
+				errors.rejectValue("doseUnits", "DrugOrder.error.notAmongAllowedConcepts");
+			}
+		}
+		if (order.getQuantityUnits() != null) {
+			List<Concept> drugDispensingUnits = orderService.getDrugDispensingUnits();
+			if (!drugDispensingUnits.contains(order.getQuantityUnits())) {
+				errors.rejectValue("quantityUnits", "DrugOrder.error.notAmongAllowedConcepts");
+			}
+		}
+		if (order.getDurationUnits() != null) {
+			List<Concept> drugDurationUnits = orderService.getDurationUnits();
+			if (!drugDurationUnits.contains(order.getDurationUnits())) {
+				errors.rejectValue("durationUnits", "DrugOrder.error.notAmongAllowedConcepts");
+			}
+		}
+		if (order.getRoute() != null) {
+			List<Concept> routes = orderService.getDrugRoutes();
+			if (!routes.contains(order.getRoute())) {
+				errors.rejectValue("route", "DrugOrder.error.routeNotAmongAllowedConcepts");
+			}
+		}
+	}
+}