--- conflicted
+++ resolved
@@ -1,852 +1,808 @@
-<%@ include file="/WEB-INF/template/include.jsp" %>
-
-<openmrs:require privilege="Edit Patients" otherwise="/login.htm" redirect="/admin/patients/mergePatients.form"/>
-
-<c:choose>
-<c:when test="${modalMode}">
-<%@ include file="/WEB-INF/template/headerMinimal.jsp" %>
-</c:when>
-<c:otherwise>
-<%@ include file="/WEB-INF/template/header.jsp" %>
-<%@ include file="localHeader.jsp" %>
-</c:otherwise>
-</c:choose>
-
-<openmrs:htmlInclude file="/scripts/dojo/dojo.js" />
-
-<c:if test="${empty msg}">
-
-<script type="text/javascript">
-var dupSize=0;
-var currSelectedTab = null;
-var tabCount = 0;
-var patientIdsWithUnvoidedOrders = ${patientIdsWithUnvoidedOrders}
-	dojo.require("dojo.widget.openmrs.PatientSearch");
-	
-	function changePrimary(dir, patientId) {
-		var left = document.getElementById("left");
-		var right= document.getElementById("right");
-		
-		if (dir == "left") {
-			left.className = "preferred";
-			right.className = "notPreferred";
-		}
-		else {
-			left.className = "notPreferred";
-			right.className = "preferred";
-		}
-		
-		var cell = document.getElementById("patientDivider");
-		cell.innerHTML = "";
-		var img = document.createElement("img");
-		var src = "${pageContext.request.contextPath}/images/" + dir + "Arrow.gif";
-		img.src = src;
-		cell.appendChild(img);
-        toggleUnvoidedOrderErrorMessage(patientId);
-	}
-
-	dojo.addOnLoad( function() {
-	
-		dojo.event.topic.subscribe("pSearch/select", 
-			function(msg) {
-				var patient = msg.objs[0];
-				if (patient.patientId != undefined && patient.patientId != "<c:out value="${patient1.patientId}" />") {
-					if("<c:out value="${patient1.patientId}" />" != ""){
-						var query = "?patientId=<c:out value="${patient1.patientId}" />&patientId=" + patient.patientId;
-					}else{
-						var query = "?patientId="+patient.patientId;
-					}
-					document.location = "mergePatients.form" + query;
-				}
-			}
-		);
-	});
-	
-
-dojo.addOnLoad(collectInfo);
-
-function collectInfo(){
-		var patientNames = document.getElementById("PatientNames");
-		var patientIdentifiers = document.getElementById("PatientIdentifiers");
-		var patientAddress = document.getElementById("PatientAddress");
-		var patientInfos = document.getElementById("PatientInfos");
-		var encounters = document.getElementById("Encounters");
-		var pref = true;
-		var defPreferred;
-		var count = 0;
-		var notPreferredCount = 0;
-
-		<c:forEach items="${patientList}" var="patient" varStatus="status">
-			count++;
-			var isPreferred = false;
-			if("${patient.voided}"!="true" && pref){
-				defPreferred = document.getElementById("${status.index}");
-				defPreferred.checked = true;
-				pref = false;
-				isPreferred = true;
-			}else
-				notPreferredCount++;
-			
-			<c:forEach items="${patient.names}" var="name">
-					patientNames.value = patientNames.value+"${name}|";
-			</c:forEach>
-			patientNames.value = patientNames.value+"#";
-			
-			<c:forEach items="${patient.identifiers}" var="identifier">
-					patientIdentifiers.value = patientIdentifiers.value+"<c:out value="${identifier.identifier}" /> <c:out value="${identifier.identifierType.name}" />|";
-			</c:forEach>
-			patientIdentifiers.value = patientIdentifiers.value+"#";
-
-			<c:forEach items="${patient.addresses}" var="address">
-					patientAddress.value = patientAddress.value+"${address.address1} ${address.address2} ${address.cityVillage}|";
-			</c:forEach>
-			patientAddress.value = patientAddress.value+"#";
-
-<<<<<<< HEAD
-			patientInfos.value = patientInfos.value+"<c:out value="${patient.patientId}" />|${patient.gender}|<openmrs:formatDate date='${patient.birthdate}' type='short' />|<openmrs:formatDate date='${patient.deathDate}' type='short' />|<c:out value="${patient.creator.personName}" /> - <openmrs:formatDate date='${patient.dateCreated}' type='long' />|${patient.changedBy.personName} - <openmrs:formatDate date='${patient.dateChanged}' type='long' />|${patient.voided}#";
-=======
-			patientInfos.value = patientInfos.value+"${patient.patientId}|${patient.gender}|<openmrs:formatDate date='${patient.birthdate}' type='short' />|<openmrs:formatDate date='${patient.deathDate}' type='short' />|${patient.creator.personName} - <openmrs:formatDate date='${patient.dateCreated}' type='long' />|${patient.changedBy.personName} - <openmrs:formatDate date='${patient.dateChanged}' type='long' />|${patient.voided}#";
->>>>>>> 0dc65364
-			if(!isPreferred){
-				addPatientTab('${status.index}', notPreferredCount);
-			}
-		</c:forEach>
-		<c:forEach items="${patientEncounters}" var="encounters" varStatus="status">
-			<c:forEach items="${encounters}" var="encounter">
-						encounters.value = encounters.value+"${encounter.encounterType.name} ${encounter.location.name} <openmrs:formatDate date='${encounter.encounterDatetime}' type='short' /> <a href=\"${pageContext.request.contextPath}/admin/encounters/encounter.form?encounterId=${encounter.encounterId}\"><openmrs:message code='general.view'/></a>|";
-			</c:forEach>
-			encounters.value = encounters.value+"#";
-		</c:forEach>
-		
-		if(count>2){
-			document.getElementById("selectionList").style.display = "";
-			document.getElementById("p1").style.display="none";
-			document.getElementById("p2").style.display="none";
-			display(defPreferred, false);
-		}
-		else{
-			document.getElementById("np1").style.display="none";
-			document.getElementById("np2").style.display="none";
-			document.getElementById("tabsRow").style.display="none";
-            toggleUnvoidedOrderErrorMessage();
-		}
-}
-
-
-function display(obj, updateTabs, prefPatientId){
-	var prefId = obj.id;
-	var check = true;
-	var patientsNames = document.getElementById("PatientNames").value.split('#');
-	var patientsIdentifiers = document.getElementById("PatientIdentifiers").value.split('#');
-	var patientsAddress = document.getElementById("PatientAddress").value.split('#');
-	var patientsInfos = document.getElementById("PatientInfos").value.split('#');
-	var encounters = document.getElementById("Encounters").value.split('#');
-	dupSize = patientsNames.length-1;
-	var nextTabIndex = 0;
-	
-	for(var i=0;i<patientsNames.length-1;i++){
-		
-		if(prefId==i){
-			document.getElementById(prefId+"tr").className = "searchHighlight";
-		}else{
-			var className = "oddRow";
-			if(i%2 == 0)
-				className = "evenRow";
-			document.getElementById(i+"tr").className = className;
-			if(updateTabs == true){
-				updatePatientTab(nextTabIndex, i);
-				nextTabIndex++;
-			}
-		}
-
-		var patientNames = patientsNames[i].split('|');
-		var names = "";
-		for(var j=0;j<patientNames.length-1;j++){//name print Started
-			names = names+"<li>"+patientNames[j];
-		}//name print Ended
-		
-		var patientIdentifiers = patientsIdentifiers[i].split('|');
-		var identifiers = "";
-		for(var j=0;j<patientIdentifiers.length-1;j++){//identifier print Started
-			identifiers = identifiers+"<li>"+patientIdentifiers[j];
-		}//identifier print Ended
-
-		var patientAddress = patientsAddress[i].split('|');
-		var address = "";
-		for(var j=0;j<patientAddress.length-1;j++){//address print Started
-			address = address+"<li>"+patientAddress[j];
-		}//address print Ended
-		
-		var patientInfos = patientsInfos[i].split('|');
-		var infos = "";
-		for(var j=0;j<patientInfos.length;j++){//info print Started
-			infos = patientInfos[j];
-			if(i==prefId){
-				if(j==1){
-					if(patientInfos[j].indexOf('F')>=0){
-						infos = "<img src=\"${pageContext.request.contextPath}/images/female.gif\" />";
-					}else{
-						infos = "<img src=\"${pageContext.request.contextPath}/images/male.gif\" />";
-					}
-				}else{ 
-					if(patientInfos[j]=="true"){
-						document.getElementById("voidCheck1").style.display = "";
-						infos = "Yes";
-					}else if(patientInfos[j]=="false"){
-						document.getElementById("voidCheck1").style.display = "none";
-						infos = "No";
-					}
-				}
-				document.getElementById("info1"+j).innerHTML = infos;
-			}else if(check){
-				if(j==1){
-					if(patientInfos[j].indexOf('F')>=0){
-						infos = "<img src=\"${pageContext.request.contextPath}/images/female.gif\" />";
-					}else{
-						infos = "<img src=\"${pageContext.request.contextPath}/images/male.gif\" />";
-					}
-				}else{ 
-					if(patientInfos[j]=="true"){
-						document.getElementById("voidCheck2").style.display = "";
-						infos = "Yes";
-					}else if(patientInfos[j]=="false"){
-						document.getElementById("voidCheck2").style.display = "none";
-						infos = "No";
-					}
-				}
-				document.getElementById("info2"+j).innerHTML = infos;
-			}
-		}//info print Ended
-
-		var encounter = encounters[i].split('|');
-		var enco = "";
-		for(var j=0;j<encounter.length-1;j++){
-			enco = enco+"<li>"+encounter[j];
-		}
-
-
-		if(i==prefId){
-			document.getElementById('name1').innerHTML = names;
-			document.getElementById('identifier1').innerHTML = identifiers;
-			document.getElementById('address1').innerHTML = address;
-			document.getElementById('encounter1').innerHTML = enco;
-			document.getElementById('edit1').href = "patient.form?patientId="+patientInfos[0];
-		}
-		else if(check){
-			check = false;
-			document.getElementById('name2').innerHTML = names;
-			document.getElementById('identifier2').innerHTML = identifiers;
-			document.getElementById('address2').innerHTML = address;
-			document.getElementById('encounter2').innerHTML = enco;
-			document.getElementById('edit2').href = "patient.form?patientId="+patientInfos[0];
-		}
-	}//end of main for
-	
-	//if we have multiple patients to merge, set the first patient tab as selected
-	if(dupSize > 1){
-		updateTabState('tab0');
-	}
-
-    toggleUnvoidedOrderErrorMessage(prefPatientId);
-}
-
-function unPrefPatient(i){
-	i = parseInt(i);
-	var patientsNames = document.getElementById("PatientNames").value.split('#');
-	var patientsIdentifiers = document.getElementById("PatientIdentifiers").value.split('#');
-	var patientsAddress = document.getElementById("PatientAddress").value.split('#');
-	var patientsInfos = document.getElementById("PatientInfos").value.split('#');
-	var encounters = document.getElementById("Encounters").value.split('#');
-
-	var patientNames = patientsNames[i].split('|');
-		var names = "";
-		for(var j=0;j<patientNames.length-1;j++){//name print Started
-			names = names+"<li>"+patientNames[j];
-		}//name print Ended
-		
-		var patientIdentifiers = patientsIdentifiers[i].split('|');
-		var identifiers = "";
-		for(var j=0;j<patientIdentifiers.length-1;j++){//identifier print Started
-			identifiers = identifiers+"<li>"+patientIdentifiers[j];
-		}//identifier print Ended
-
-		var patientAddress = patientsAddress[i].split('|');
-		var address = "";
-		for(var j=0;j<patientAddress.length-1;j++){//address print Started
-			address = address+"<li>"+patientAddress[j];
-		}//address print Ended
-		
-		var patientInfos = patientsInfos[i].split('|');
-		var infos = "";
-		for(var j=0;j<patientInfos.length;j++){//info print Started
-			infos = patientInfos[j];
-				if(j==1){
-					if(patientInfos[j].indexOf('F')>=0){
-						infos = "<img src=\"${pageContext.request.contextPath}/images/female.gif\" />";
-					}else{
-						infos = "<img src=\"${pageContext.request.contextPath}/images/male.gif\" />";
-					}
-				}else{ 
-					if(patientInfos[j]=="true"){
-						document.getElementById("voidCheck2").style.display = "";
-						infos = "Yes";
-					}else if(patientInfos[j]=="false"){
-						document.getElementById("voidCheck2").style.display = "none";
-						infos = "No";
-					}
-				}
-				document.getElementById("info2"+j).innerHTML = infos;
-		}//info print Ended
-
-		var encounter = encounters[i].split('|');
-		var enco = "";
-		for(var j=0;j<encounter.length-1;j++){
-			enco = enco+"<li>"+encounter[j];
-		}
-
-		document.getElementById('name2').innerHTML = names;
-		document.getElementById('identifier2').innerHTML = identifiers;
-		document.getElementById('address2').innerHTML = address;
-		document.getElementById('encounter2').innerHTML = enco;
-		document.getElementById('edit2').href = "patient.form?patientId="+patientInfos[0];
-}
-
-function addPatientTab(patientDataIndex, notPreferredCount){
-	var tabsRow = document.getElementById("tabsRowRight");
-	var lastTab = document.getElementById("lastTab");
-	var tabSeparator = document.createElement('TD');
-	tabSeparator.width = "2px";
-	tabSeparator.className = 'mergePatientsTabSpaces';
-	var newTab = document.createElement('TD');
-	newTab.className = 'mergePatientsTab';
-	newTab.id = 'tab'+tabCount;
-	newTab.innerHTML = "<div class='mergePatientsTabDiv'>"+omsgs.tabLabelPrefix+" "+notPreferredCount+"</div>";
-	if(tabsRow){
-		tabsRow.insertBefore(tabSeparator, lastTab);
-		tabsRow.insertBefore(newTab , lastTab);
-		tabCount++;
-		$j(newTab).click(function(){
-			updateTabState(newTab.id);
-			unPrefPatient(patientDataIndex);
-		});
-	}
-}
-
-//updates a single tab when the preferred patient is changed to match 
-//the new patient data for the tab at the specified index
-function updatePatientTab(tabIndex, patientDataIndex){
-	var tab = document.getElementById("tab"+tabIndex);
-	if(tab){
-		$j(tab).click(function(){
-			unPrefPatient(patientDataIndex);
-		})
-	}
-}
-
-//sets the selected tab and stores its value
-function updateTabState(selectedTabId){
-	//un select the current patient tab if we have any
-	if(currSelectedTab)
-		currSelectedTab.className = "mergePatientsTab";
-	
-	var selectedTab = document.getElementById(selectedTabId);
-	if(selectedTab){
-		selectedTab.className = "mergePatientsSelectedTab";
-		currSelectedTab = selectedTab;
-	}
-}
-
-function generateMergeList(){
-	var conf = confirm('Are you sure you want to merge these patients?');
-	if(conf){
-		var preferred = document.getElementById('pref');
-		var nonPreferred = document.getElementById('nonPref');
-		if(dupSize>2){
-			nonPreferred.value = "";
-			var patients = document.getElementsByName('preferred2');
-			for(var i=0;i<patients.length;i++){
-				if(patients[i].checked == false){
-					nonPreferred.value = nonPreferred.value+patients[i].value+",";
-				}else preferred.value = patients[i].value;
-			}
-		}else{
-			var preferred = document.getElementById('pref');
-			var nonPreferred = document.getElementById('nonPref');
-			if(document.getElementById("<c:out value="${patient1.patientId}" />preferred").checked){
-				preferred.value = document.getElementById("<c:out value="${patient1.patientId}" />preferred").value;
-				nonPreferred.value = document.getElementById("<c:out value="${patient2.patientId}" />preferred").value;
-			}else if(document.getElementById("<c:out value="${patient2.patientId}" />preferred").checked){
-				preferred.value = document.getElementById("<c:out value="${patient2.patientId}" />preferred").value;
-				nonPreferred.value = document.getElementById("<c:out value="${patient1.patientId}" />preferred").value;
-			}else{
-				return false;
-			}
-		}
-		
-		<c:if test="${modalMode}">
-		var patientsFound = $j("#patientsFound table", parent.document);
-		if (patientsFound != null) {
-			$j("tr", patientsFound).each(function(i, tr) {
-				var patientId = $j("input[name='patientId']", tr);
-				var mergeList = nonPreferred.value.split(",");
-				if ($j.inArray(patientId.val(), mergeList) > -1) {
-					$j(patientId).attr("disabled", true);
-					$j("td", tr).css("text-decoration", "line-through");
-				}
-			});
-		}
-		</c:if>
-		
-		return true;
-
-	} else return false;
-<<<<<<< HEAD
-=======
-}
-
-var patientList = [];
-<c:forEach items="${patientList}" var="pat" varStatus="status">
-patientList[${status.index}] = ${pat.patientId};
-</c:forEach>
-function toggleUnvoidedOrderErrorMessage(prefPatientId){
-    $j('#patientWithUnvoidedOrdersError').hide();
-    $j('#mergeButton').removeAttr('disabled');
-    if(!prefPatientId && patientList.length > 0){
-        prefPatientId = patientList[0];
-    }
-
-    if(prefPatientId){
-        for(var i = 0; i < patientList.length; i++){
-            if(patientList[i] != prefPatientId){
-                if(patientIdsWithUnvoidedOrders.indexOf(patientList[i]) > -1){
-                    $j('#patientWithUnvoidedOrdersError').show();
-                    $j('#mergeButton').attr('disabled', 'disabled');
-                    break;
-                }
-            }
-        }
-    }
->>>>>>> 0dc65364
-}
-
-</script>
-
-<style>
-	#patientDivider {
-		border-left: 1px solid black;
-		border-right: 1px solid black;
-	}
-	.notPreferred {
-		color: gray;
-	}
-	.preferred {
-		background-color: lightgreen;
-	}
-</style>
-
-<spring:hasBindErrors name="patient">
-    <openmrs_tag:errorNotify errors="${errors}" />
-</spring:hasBindErrors>
-
-<h2><openmrs:message code="Patient.merge.title"/></h2>
-<<<<<<< HEAD
-
-<openmrs:message htmlEscape="false" code="Patient.merge.warning" />
-=======
->>>>>>> 0dc65364
-
-<openmrs:message code="Patient.merge.warning" />
-<br/><br/>
-<span id="patientWithUnvoidedOrdersError" class="error" style="display: none">
-    <openmrs:message code="Patient.merge.patient.NoUnvoidedOrders" />
-</span>
-<div id="selectionList" style="display:none">
-<b class="boxHeader"><openmrs:message code="Select a Preferred Patient" /></b>
-<div class="box" style="max-height:160px; overflow:auto">
-<table class="box" cellspacing="2" cellpadding="2">
-<tr><th></th><th><openmrs:message code="Patient.id"/></th><th><openmrs:message code="Patient.identifiers"/></th><th><openmrs:message code="PersonName.givenName"/></th><th><openmrs:message code="PersonName.middleName"/></th><th><openmrs:message code="PersonName.familyName"/></th><th><openmrs:message code="Person.age"/></th><th><openmrs:message code="Person.gender"/></th><th><openmrs:message code="Person.birthdate"/></th></tr>
-<c:forEach items="${patientList}" var="patient" varStatus="status">
-<tr id="${status.index}tr" class="<c:choose>
-				<c:when test="${status.index % 2 == 0}">evenRow</c:when>
-				<c:otherwise>oddRow</c:otherwise>
-<<<<<<< HEAD
-			</c:choose>"><td><input type="radio" id="${status.index}" name="preferred2" value="<c:out value="${patient.patientId}" />" onclick="display(this, true)" <c:if test="${patient.voided==true}">disabled</c:if>/></td><td><c:out value="${patient.patientId}" /></td><td><c:forEach items="${patient.identifiers}" var="identifier" varStatus="entries">
-=======
-			</c:choose>"><td><input type="radio" id="${status.index}" name="preferred2" value="${patient.patientId}" onclick="display(this, true, ${patient.patientId})" <c:if test="${patient.voided==true}">disabled</c:if>/></td><td>${patient.patientId}</td><td><c:forEach items="${patient.identifiers}" var="identifier" varStatus="entries">
->>>>>>> 0dc65364
-							<c:if test="${entries.index==0}">${identifier}</c:if>
-						</c:forEach> </td><c:forEach items="${patient.names}" var="name" varStatus="entries">
-						<c:if test="${entries.index==0}">
-			<td><c:out value="${name.givenName}" /></td><td><c:out value="${name.middleName}" /></td><td><c:out value="${name.familyName}" /></td></c:if></c:forEach>
-					<td>${patient.age}</td><td>
-			<c:choose>
-				<c:when test="${patient.gender == 'M'}">
-					<img src="${pageContext.request.contextPath}/images/male.gif" />
-				</c:when>
-				<c:when test="${patient.gender == 'F'}">
-					<img src="${pageContext.request.contextPath}/images/female.gif" />
-				</c:when>
-				<c:otherwise>${patient.gender}</c:otherwise>
-			</c:choose>
-		</td><td><openmrs:formatDate date="${patient.birthdate}" type="short" /></td></tr>
-</c:forEach>
-</table>
-<input type="hidden" id="PatientNames"/>
-<input type="hidden" id="PatientIdentifiers"/>
-<input type="hidden" id="PatientAddress"/>
-<input type="hidden" id="PatientInfos"/>
-<input type="hidden" id="Encounters"/>
-</div>
-</div>
-<br/><br/>
-<form method="post">
-	<table width="100%" id="patientTable" cellpadding="1" cellspacing="0">
-		<colgroup>
-			<col width="46%" id="left" class="preferred">
-			<col width="22">
-			<col id="right"<c:if test="${patient2.patientId != null}">class="notPreferred"</c:if>>
-		</colgroup>
-		<tr>
-			<td width="46%"></td>
-			<td align="center" valign="middle" rowspan="9" id="patientDivider">
-				<img src="${pageContext.request.contextPath}/images/leftArrow.gif"/>
-			</td>
-			<td></td>
-		</tr>
-		<c:if test="${patient2.patientId != null}">
-			<tr>
-				<td valign="top">
-					<h4 id="p1">
-<<<<<<< HEAD
-						<input type="radio" name="preferred1" id="<c:out value="${patient1.patientId}" />preferred" value="<c:out value="${patient1.patientId}" />" onclick="if (this.checked) changePrimary('left')" <c:if test="${!patient1.voided}">checked</c:if><c:if test="${patient1.voided}">disabled</c:if> />
-						<label for="<c:out value="${patient1.patientId}" />preferred"><openmrs:message code="Patient.merge.preferred" /></label>
-=======
-						<input type="radio" name="preferred1" id="${patient1.patientId}preferred" value="${patient1.patientId}" onclick="if (this.checked) changePrimary('left',${patient1.patientId})" <c:if test="${!patient1.voided}">checked</c:if><c:if test="${patient1.voided}">disabled</c:if> />
-						<label for="${patient1.patientId}preferred"><openmrs:message code="Patient.merge.preferred" /></label>
->>>>>>> 0dc65364
-						<c:if test="${patient1.voided}">
-						<div class="retiredMessage">
-							<div><openmrs:message code="Patient.voided"/></div>
-						</div>
-					</c:if>
-					</h4>
-					<h4 id="np1">
-						<center><b><openmrs:message code="Patient.merge.preferred"/></b></center>
-						<div class="retiredMessage" id="voidCheck1" style="display:none">
-							<div><openmrs:message code="Patient.voided"/></div>
-						</div>
-					</h4>
-				</td>
-				<td valign="top">
-					<h4 id="p2">
-<<<<<<< HEAD
-						<input type="radio" name="preferred1" id="<c:out value="${patient2.patientId}" />preferred" value="<c:out value="${patient2.patientId}" />" onclick="if (this.checked) changePrimary('right')" <c:if test="${patient2.voided}">disabled</c:if>/>
-						<label for="<c:out value="${patient2.patientId}" />preferred"><openmrs:message code="Patient.merge.preferred" /></label>
-=======
-						<input type="radio" name="preferred1" id="${patient2.patientId}preferred" value="${patient2.patientId}" onclick="if (this.checked) changePrimary('right', ${patient2.patientId})" <c:if test="${patient2.voided}">disabled</c:if>/>
-						<label for="${patient2.patientId}preferred"><openmrs:message code="Patient.merge.preferred" /></label>
->>>>>>> 0dc65364
-						<c:if test="${patient2.voided}">
-							<div class="retiredMessage">
-								<div><openmrs:message code="Patient.voided"/></div>
-							</div>
-						</c:if>
-					</h4>
-					<h4 id="np2">
-						<center><b><openmrs:message code="Patient.merge.notPreferred"/></b></center>
-						<div class="retiredMessage" id="voidCheck2" style="display:none">
-							<div><openmrs:message code="Patient.voided"/></div>
-						</div>
-					</h4>
-				</td>
-			</tr>
-		</c:if>
-		<tr id="tabsRow">
-			<td></td>
-			<td class="mergePatientsTabsColumn">
-				<table cellpadding="0" cellspacing="0" width="100%">
-					<tr id="tabsRowRight"><td class="mergePatientsTabSpaces" width="10px">&nbsp;</td><td id="lastTab" class="mergePatientsTabSpaces"></td>
-				</tr></table>
-			</td>
-		</tr>
-		<tr>
-			<td valign="top">
-				<h4><openmrs:message code="Patient.names"/></h4>
-				<ol id="name1">
-					<c:forEach items="${patient1.names}" var="name">
-							<li><c:out value="${name.givenName}" /> <c:out value="${name.middleName}" /> <c:out value="${name.familyName}" /></li>
-						</c:forEach>
-				</ol>
-			</td>
-			<c:if test="${patient2.patientId == null}">
-				<td rowspan="6" valign="top">
-					<h4><openmrs:message code="Patient.select"/></h4>
-					<div dojoType="PatientSearch" widgetId="pSearch"></div>
-				</td>
-			</c:if>
-			<c:if test="${patient2.patientId != null}">
-				<td valign="top">
-					<h4><openmrs:message code="Patient.names"/></h4>
-					<ol id="name2">
-						<c:forEach items="${patient2.names}" var="name">
-                            <li><c:out value="${name.givenName}" /> <c:out value="${name.middleName}" /> <c:out value="${name.familyName}" /></li>
-						</c:forEach>
-					</ol>
-				</td>
-			</c:if>
-		</tr>
-		<tr>
-			<td valign="top">
-				<h4><openmrs:message code="Patient.identifiers"/></h4>
-				<ol id="identifier1">
-					<c:forEach items="${patient1.identifiers}" var="identifier">
-						<li><c:out value="${identifier.identifier}" /> <c:out value="${identifier.identifierType.name}" />
-					</c:forEach>
-				</ol>
-			</td>
-			<c:if test="${patient2.patientId != null}">
-				<td valign="top">
-					<h4><openmrs:message code="Patient.identifiers"/></h4>
-					<ol id="identifier2">
-						<c:forEach items="${patient2.identifiers}" var="identifier">
-							<li><c:out value="${identifier.identifier}" /> <c:out value="${identifier.identifierType.name}" />
-						</c:forEach>
-					</ol>
-				</td>
-			</c:if>
-		</tr>
-		<tr>
-			<td valign="top">
-				<h4><openmrs:message code="Patient.addresses"/></h4>
-				<ol id="address1">
-					<c:forEach items="${patient1.addresses}" var="address">
-						<li>${address.address1} ${address.address2} ${address.cityVillage}
-					</c:forEach>
-				</ol>
-			</td>
-			<c:if test="${patient2.patientId != null}">
-				<td valign="top">
-					<h4><openmrs:message code="Patient.addresses"/></h4>
-					<ol id="address2">
-						<c:forEach items="${patient2.addresses}" var="address">
-							<li>${address.address1} ${address.address2} ${address.cityVillage}
-						</c:forEach>
-					</ol>
-				</td>
-			</c:if>
-		</tr>
-		<tr>
-			<td valign="top">
-				<h4><openmrs:message code="Patient.information"/></h4>
-				<c:set var="patient" value="${patient1}" />
-
-
-	<table>
-		<tr>
-			<th align="left"><openmrs:message code="general.id"/></th>
-<<<<<<< HEAD
-			<td id="info10"><c:out value="${patient.patientId}" /></td>
-=======
-			<td id="info10">${patient.patientId}</td>
->>>>>>> 0dc65364
-		</tr>
-		<tr>
-			<th align="left"><openmrs:message code="Person.gender"/></th>
-			<td id="info11">
-				<c:choose>
-					<c:when test="${patient.gender == 'M'}">
-						<img src="${pageContext.request.contextPath}/images/male.gif" />
-					</c:when>
-					<c:when test="${patient.gender == 'F'}">
-						<img src="${pageContext.request.contextPath}/images/female.gif" />
-					</c:when>
-					<c:otherwise>${patient.gender}</c:otherwise>
-				</c:choose>
-			</td>
-		</tr>
-		<tr>
-			<th align="left"><openmrs:message code="Person.birthdate"/></th>
-			<td id="info12"><openmrs:formatDate date="${patient.birthdate}" type="short" /></td>
-		</tr>
-		
-		<tr>
-			<th align="left"><openmrs:message code="Person.deathDate"/></th>
-			<td id="info13"><openmrs:formatDate date="${patient.deathDate}" type="short" /></td>
-		</tr>
-		<tr>
-			<th align="left"><openmrs:message code="general.createdBy" /></th>
-			<td id="info14">
-				<c:out value="${patient.creator.personName}" /> -
-				<openmrs:formatDate date="${patient.dateCreated}" type="long" />
-			</td>
-		</tr>
-		<tr>
-			<th align="left"><openmrs:message code="general.changedBy" /></th>
-			<td id="info15">
-				<c:out value="${patient.changedBy.personName}" /> -
-				<openmrs:formatDate date="${patient.dateChanged}" type="long" />
-			</td>
-		</tr>
-		<tr>
-			<th align="left"><openmrs:message code="general.voided"/></th>
-			<td id="info16">
-				<c:choose>
-					<c:when test="${patient.voided}">
-						<openmrs:message code="general.yes"/>
-					</c:when>
-					<c:otherwise>
-						<openmrs:message code="general.no"/>
-					</c:otherwise>
-				</c:choose>
-			</td>
-		</tr>
-	</table>
-
-			</td>
-			<c:if test="${patient2.patientId != null}">
-				<td valign="top">
-					<h4><openmrs:message code="Patient.information"/></h4>
-					<c:set var="patient" value="${patient2}" />
-
-	<table>
-		<tr>
-			<th align="left"><openmrs:message code="general.id"/></th>
-<<<<<<< HEAD
-			<td id="info20"><c:out value="${patient.patientId}" /></td>
-=======
-			<td id="info20">${patient.patientId}</td>
->>>>>>> 0dc65364
-		</tr>
-		<tr>
-			<th align="left"><openmrs:message code="Person.gender"/></th>
-			<td id="info21">
-				<c:choose>
-					<c:when test="${patient.gender == 'M'}">
-						<img src="${pageContext.request.contextPath}/images/male.gif" />
-					</c:when>
-					<c:when test="${patient.gender == 'F'}">
-						<img src="${pageContext.request.contextPath}/images/female.gif" />
-					</c:when>
-					<c:otherwise>${patient.gender}</c:otherwise>
-				</c:choose>
-			</td>
-		</tr>
-		<tr>
-			<th align="left"><openmrs:message code="Person.birthdate"/></th>
-			<td id="info22"><openmrs:formatDate date="${patient.birthdate}" type="short" /></td>
-		</tr>
-		
-		<tr>
-			<th align="left"><openmrs:message code="Person.deathDate"/></th>
-			<td id="info23"><openmrs:formatDate date="${patient.deathDate}" type="short" /></td>
-		</tr>
-		<tr>
-			<th align="left"><openmrs:message code="general.createdBy" /></th>
-			<td id="info24">
-				<c:out value="${patient.creator.personName}" /> -
-				<openmrs:formatDate date="${patient.dateCreated}" type="long" />
-			</td>
-		</tr>
-		<tr>
-			<th align="left"><openmrs:message code="general.changedBy" /></th>
-			<td id="info25">
-				<c:out value="${patient.changedBy.personName}" /> -
-				<openmrs:formatDate date="${patient.dateChanged}" type="long" />
-			</td>
-		</tr>
-		<tr>
-			<th align="left"><openmrs:message code="general.voided"/></th>
-			<td id="info26">
-				<c:choose>
-					<c:when test="${patient.voided}">
-						<openmrs:message code="general.yes"/>
-					</c:when>
-					<c:otherwise>
-						<openmrs:message code="general.no"/>
-					</c:otherwise>
-				</c:choose>
-			</td>
-		</tr>
-	</table>
-
-				</td>
-			</c:if>
-		</tr>
-		<tr>
-			<td valign="top">
-				<h4><openmrs:message code="Patient.encounters"/></h4>
-				<ol id="encounter1">
-					<c:forEach items="${patient1Encounters}" var="encounter">
-						<li>
-							${encounter.encounterType.name}
-							${encounter.location.name}
-							<openmrs:formatDate date="${encounter.encounterDatetime}" type="short" />
-							<a href="${pageContext.request.contextPath}/admin/encounters/encounter.form?encounterId=${encounter.encounterId}">
-								<openmrs:message code="general.view"/>
-							</a>
-					</c:forEach>
-				</ol>
-			</td>
-			<c:if test="${patient2.patientId != null}">
-				<td valign="top">
-					<h4><openmrs:message code="Patient.encounters"/></h4>
-					<ol id="encounter2">
-						<c:forEach items="${patient2Encounters}" var="encounter">
-							<li>
-								${encounter.encounterType.name}
-								${encounter.location.name}
-								<openmrs:formatDate date="${encounter.encounterDatetime}" type="short" />
-								<a href="${pageContext.request.contextPath}/admin/encounters/encounter.form?encounterId=${encounter.encounterId}">
-									<openmrs:message code="general.view"/>
-								</a>
-						</c:forEach>
-					</ol>
-				</td>
-			</c:if>
-		</tr>
-		<tr>
-			<td>
-<<<<<<< HEAD
-				<a href="patient.form?patientId=<c:out value="${patient1.patientId}" />" id="edit1"><openmrs:message code="Patient.edit"/></a>
-			</td>
-			<c:if test="${patient2.patientId != null}">
-				<td>
-					<a href="patient.form?patientId=<c:out value="${patient2.patientId}" />" id="edit2"><openmrs:message code="Patient.edit"/></a>
-=======
-				<a href="patient.form?patientId=${patient1.patientId}" id="edit1"><openmrs:message code="Patient.edit"/></a>
-			</td>
-			<c:if test="${patient2.patientId != null}">
-				<td>
-					<a href="patient.form?patientId=${patient2.patientId}" id="edit2"><openmrs:message code="Patient.edit"/></a>
->>>>>>> 0dc65364
-				</td>
-			</c:if>
-			</tr>
-	</table>
-	
-	<c:if test="${patient2.patientId != null}">
-		<br />
-<<<<<<< HEAD
-		<input type="submit" name="action" value='<openmrs:message code="Patient.merge"/>' onclick="return generateMergeList();" >
-=======
-		<input id="mergeButton" type="submit" name="action" value='<openmrs:message code="Patient.merge"/>' onclick="return generateMergeList();" >
->>>>>>> 0dc65364
-		<input type="hidden" id="pref" name="preferred" value=""/>
-		<input type="hidden" id="nonPref" name="nonPreferred" value=""/>
-		<input type="hidden" name="modalMode" value='${modalMode}' />
-		<input type="hidden" name="redirectURL" value='<request:header name="referer" />' />
-	</c:if>
-</form>
-
-<br/>
-
-</c:if>
-
-<c:choose>
-<c:when test="${modalMode}">
-<%@ include file="/WEB-INF/template/footerMinimal.jsp" %>
-</c:when>
-<c:otherwise>
-<%@ include file="/WEB-INF/template/footer.jsp" %>
-</c:otherwise>
-</c:choose>
+<%@ include file="/WEB-INF/template/include.jsp" %>
+
+<openmrs:require privilege="Edit Patients" otherwise="/login.htm" redirect="/admin/patients/mergePatients.form"/>
+
+<c:choose>
+<c:when test="${modalMode}">
+<%@ include file="/WEB-INF/template/headerMinimal.jsp" %>
+</c:when>
+<c:otherwise>
+<%@ include file="/WEB-INF/template/header.jsp" %>
+<%@ include file="localHeader.jsp" %>
+</c:otherwise>
+</c:choose>
+
+<openmrs:htmlInclude file="/scripts/dojo/dojo.js" />
+
+<c:if test="${empty msg}">
+
+<script type="text/javascript">
+var dupSize=0;
+var currSelectedTab = null;
+var tabCount = 0;
+var patientIdsWithUnvoidedOrders = ${patientIdsWithUnvoidedOrders}
+	dojo.require("dojo.widget.openmrs.PatientSearch");
+	
+	function changePrimary(dir, patientId) {
+		var left = document.getElementById("left");
+		var right= document.getElementById("right");
+		
+		if (dir == "left") {
+			left.className = "preferred";
+			right.className = "notPreferred";
+		}
+		else {
+			left.className = "notPreferred";
+			right.className = "preferred";
+		}
+		
+		var cell = document.getElementById("patientDivider");
+		cell.innerHTML = "";
+		var img = document.createElement("img");
+		var src = "${pageContext.request.contextPath}/images/" + dir + "Arrow.gif";
+		img.src = src;
+		cell.appendChild(img);
+        toggleUnvoidedOrderErrorMessage(patientId);
+	}
+
+	dojo.addOnLoad( function() {
+	
+		dojo.event.topic.subscribe("pSearch/select", 
+			function(msg) {
+				var patient = msg.objs[0];
+				if (patient.patientId != undefined && patient.patientId != "<c:out value="${patient1.patientId}" />") {
+					if("<c:out value="${patient1.patientId}" />" != ""){
+						var query = "?patientId=<c:out value="${patient1.patientId}" />&patientId=" + patient.patientId;
+					}else{
+						var query = "?patientId="+patient.patientId;
+					}
+					document.location = "mergePatients.form" + query;
+				}
+			}
+		);
+	});
+	
+
+dojo.addOnLoad(collectInfo);
+
+function collectInfo(){
+		var patientNames = document.getElementById("PatientNames");
+		var patientIdentifiers = document.getElementById("PatientIdentifiers");
+		var patientAddress = document.getElementById("PatientAddress");
+		var patientInfos = document.getElementById("PatientInfos");
+		var encounters = document.getElementById("Encounters");
+		var pref = true;
+		var defPreferred;
+		var count = 0;
+		var notPreferredCount = 0;
+
+		<c:forEach items="${patientList}" var="patient" varStatus="status">
+			count++;
+			var isPreferred = false;
+			if("${patient.voided}"!="true" && pref){
+				defPreferred = document.getElementById("${status.index}");
+				defPreferred.checked = true;
+				pref = false;
+				isPreferred = true;
+			}else
+				notPreferredCount++;
+			
+			<c:forEach items="${patient.names}" var="name">
+					patientNames.value = patientNames.value+"${name}|";
+			</c:forEach>
+			patientNames.value = patientNames.value+"#";
+			
+			<c:forEach items="${patient.identifiers}" var="identifier">
+					patientIdentifiers.value = patientIdentifiers.value+"<c:out value="${identifier.identifier}" /> <c:out value="${identifier.identifierType.name}" />|";
+			</c:forEach>
+			patientIdentifiers.value = patientIdentifiers.value+"#";
+
+			<c:forEach items="${patient.addresses}" var="address">
+					patientAddress.value = patientAddress.value+"${address.address1} ${address.address2} ${address.cityVillage}|";
+			</c:forEach>
+			patientAddress.value = patientAddress.value+"#";
+
+			patientInfos.value = patientInfos.value+"<c:out value="${patient.patientId}" />|${patient.gender}|<openmrs:formatDate date='${patient.birthdate}' type='short' />|<openmrs:formatDate date='${patient.deathDate}' type='short' />|<c:out value="${patient.creator.personName}" /> - <openmrs:formatDate date='${patient.dateCreated}' type='long' />|${patient.changedBy.personName} - <openmrs:formatDate date='${patient.dateChanged}' type='long' />|${patient.voided}#";
+			if(!isPreferred){
+				addPatientTab('${status.index}', notPreferredCount);
+			}
+		</c:forEach>
+		<c:forEach items="${patientEncounters}" var="encounters" varStatus="status">
+			<c:forEach items="${encounters}" var="encounter">
+						encounters.value = encounters.value+"${encounter.encounterType.name} ${encounter.location.name} <openmrs:formatDate date='${encounter.encounterDatetime}' type='short' /> <a href=\"${pageContext.request.contextPath}/admin/encounters/encounter.form?encounterId=${encounter.encounterId}\"><openmrs:message code='general.view'/></a>|";
+			</c:forEach>
+			encounters.value = encounters.value+"#";
+		</c:forEach>
+		
+		if(count>2){
+			document.getElementById("selectionList").style.display = "";
+			document.getElementById("p1").style.display="none";
+			document.getElementById("p2").style.display="none";
+			display(defPreferred, false);
+		}
+		else{
+			document.getElementById("np1").style.display="none";
+			document.getElementById("np2").style.display="none";
+			document.getElementById("tabsRow").style.display="none";
+            toggleUnvoidedOrderErrorMessage();
+		}
+}
+
+
+function display(obj, updateTabs, prefPatientId){
+	var prefId = obj.id;
+	var check = true;
+	var patientsNames = document.getElementById("PatientNames").value.split('#');
+	var patientsIdentifiers = document.getElementById("PatientIdentifiers").value.split('#');
+	var patientsAddress = document.getElementById("PatientAddress").value.split('#');
+	var patientsInfos = document.getElementById("PatientInfos").value.split('#');
+	var encounters = document.getElementById("Encounters").value.split('#');
+	dupSize = patientsNames.length-1;
+	var nextTabIndex = 0;
+	
+	for(var i=0;i<patientsNames.length-1;i++){
+		
+		if(prefId==i){
+			document.getElementById(prefId+"tr").className = "searchHighlight";
+		}else{
+			var className = "oddRow";
+			if(i%2 == 0)
+				className = "evenRow";
+			document.getElementById(i+"tr").className = className;
+			if(updateTabs == true){
+				updatePatientTab(nextTabIndex, i);
+				nextTabIndex++;
+			}
+		}
+
+		var patientNames = patientsNames[i].split('|');
+		var names = "";
+		for(var j=0;j<patientNames.length-1;j++){//name print Started
+			names = names+"<li>"+patientNames[j];
+		}//name print Ended
+		
+		var patientIdentifiers = patientsIdentifiers[i].split('|');
+		var identifiers = "";
+		for(var j=0;j<patientIdentifiers.length-1;j++){//identifier print Started
+			identifiers = identifiers+"<li>"+patientIdentifiers[j];
+		}//identifier print Ended
+
+		var patientAddress = patientsAddress[i].split('|');
+		var address = "";
+		for(var j=0;j<patientAddress.length-1;j++){//address print Started
+			address = address+"<li>"+patientAddress[j];
+		}//address print Ended
+		
+		var patientInfos = patientsInfos[i].split('|');
+		var infos = "";
+		for(var j=0;j<patientInfos.length;j++){//info print Started
+			infos = patientInfos[j];
+			if(i==prefId){
+				if(j==1){
+					if(patientInfos[j].indexOf('F')>=0){
+						infos = "<img src=\"${pageContext.request.contextPath}/images/female.gif\" />";
+					}else{
+						infos = "<img src=\"${pageContext.request.contextPath}/images/male.gif\" />";
+					}
+				}else{ 
+					if(patientInfos[j]=="true"){
+						document.getElementById("voidCheck1").style.display = "";
+						infos = "Yes";
+					}else if(patientInfos[j]=="false"){
+						document.getElementById("voidCheck1").style.display = "none";
+						infos = "No";
+					}
+				}
+				document.getElementById("info1"+j).innerHTML = infos;
+			}else if(check){
+				if(j==1){
+					if(patientInfos[j].indexOf('F')>=0){
+						infos = "<img src=\"${pageContext.request.contextPath}/images/female.gif\" />";
+					}else{
+						infos = "<img src=\"${pageContext.request.contextPath}/images/male.gif\" />";
+					}
+				}else{ 
+					if(patientInfos[j]=="true"){
+						document.getElementById("voidCheck2").style.display = "";
+						infos = "Yes";
+					}else if(patientInfos[j]=="false"){
+						document.getElementById("voidCheck2").style.display = "none";
+						infos = "No";
+					}
+				}
+				document.getElementById("info2"+j).innerHTML = infos;
+			}
+		}//info print Ended
+
+		var encounter = encounters[i].split('|');
+		var enco = "";
+		for(var j=0;j<encounter.length-1;j++){
+			enco = enco+"<li>"+encounter[j];
+		}
+
+
+		if(i==prefId){
+			document.getElementById('name1').innerHTML = names;
+			document.getElementById('identifier1').innerHTML = identifiers;
+			document.getElementById('address1').innerHTML = address;
+			document.getElementById('encounter1').innerHTML = enco;
+			document.getElementById('edit1').href = "patient.form?patientId="+patientInfos[0];
+		}
+		else if(check){
+			check = false;
+			document.getElementById('name2').innerHTML = names;
+			document.getElementById('identifier2').innerHTML = identifiers;
+			document.getElementById('address2').innerHTML = address;
+			document.getElementById('encounter2').innerHTML = enco;
+			document.getElementById('edit2').href = "patient.form?patientId="+patientInfos[0];
+		}
+	}//end of main for
+	
+	//if we have multiple patients to merge, set the first patient tab as selected
+	if(dupSize > 1){
+		updateTabState('tab0');
+	}
+
+    toggleUnvoidedOrderErrorMessage(prefPatientId);
+}
+
+function unPrefPatient(i){
+	i = parseInt(i);
+	var patientsNames = document.getElementById("PatientNames").value.split('#');
+	var patientsIdentifiers = document.getElementById("PatientIdentifiers").value.split('#');
+	var patientsAddress = document.getElementById("PatientAddress").value.split('#');
+	var patientsInfos = document.getElementById("PatientInfos").value.split('#');
+	var encounters = document.getElementById("Encounters").value.split('#');
+
+	var patientNames = patientsNames[i].split('|');
+		var names = "";
+		for(var j=0;j<patientNames.length-1;j++){//name print Started
+			names = names+"<li>"+patientNames[j];
+		}//name print Ended
+		
+		var patientIdentifiers = patientsIdentifiers[i].split('|');
+		var identifiers = "";
+		for(var j=0;j<patientIdentifiers.length-1;j++){//identifier print Started
+			identifiers = identifiers+"<li>"+patientIdentifiers[j];
+		}//identifier print Ended
+
+		var patientAddress = patientsAddress[i].split('|');
+		var address = "";
+		for(var j=0;j<patientAddress.length-1;j++){//address print Started
+			address = address+"<li>"+patientAddress[j];
+		}//address print Ended
+		
+		var patientInfos = patientsInfos[i].split('|');
+		var infos = "";
+		for(var j=0;j<patientInfos.length;j++){//info print Started
+			infos = patientInfos[j];
+				if(j==1){
+					if(patientInfos[j].indexOf('F')>=0){
+						infos = "<img src=\"${pageContext.request.contextPath}/images/female.gif\" />";
+					}else{
+						infos = "<img src=\"${pageContext.request.contextPath}/images/male.gif\" />";
+					}
+				}else{ 
+					if(patientInfos[j]=="true"){
+						document.getElementById("voidCheck2").style.display = "";
+						infos = "Yes";
+					}else if(patientInfos[j]=="false"){
+						document.getElementById("voidCheck2").style.display = "none";
+						infos = "No";
+					}
+				}
+				document.getElementById("info2"+j).innerHTML = infos;
+		}//info print Ended
+
+		var encounter = encounters[i].split('|');
+		var enco = "";
+		for(var j=0;j<encounter.length-1;j++){
+			enco = enco+"<li>"+encounter[j];
+		}
+
+		document.getElementById('name2').innerHTML = names;
+		document.getElementById('identifier2').innerHTML = identifiers;
+		document.getElementById('address2').innerHTML = address;
+		document.getElementById('encounter2').innerHTML = enco;
+		document.getElementById('edit2').href = "patient.form?patientId="+patientInfos[0];
+}
+
+function addPatientTab(patientDataIndex, notPreferredCount){
+	var tabsRow = document.getElementById("tabsRowRight");
+	var lastTab = document.getElementById("lastTab");
+	var tabSeparator = document.createElement('TD');
+	tabSeparator.width = "2px";
+	tabSeparator.className = 'mergePatientsTabSpaces';
+	var newTab = document.createElement('TD');
+	newTab.className = 'mergePatientsTab';
+	newTab.id = 'tab'+tabCount;
+	newTab.innerHTML = "<div class='mergePatientsTabDiv'>"+omsgs.tabLabelPrefix+" "+notPreferredCount+"</div>";
+	if(tabsRow){
+		tabsRow.insertBefore(tabSeparator, lastTab);
+		tabsRow.insertBefore(newTab , lastTab);
+		tabCount++;
+		$j(newTab).click(function(){
+			updateTabState(newTab.id);
+			unPrefPatient(patientDataIndex);
+		});
+	}
+}
+
+//updates a single tab when the preferred patient is changed to match 
+//the new patient data for the tab at the specified index
+function updatePatientTab(tabIndex, patientDataIndex){
+	var tab = document.getElementById("tab"+tabIndex);
+	if(tab){
+		$j(tab).click(function(){
+			unPrefPatient(patientDataIndex);
+		})
+	}
+}
+
+//sets the selected tab and stores its value
+function updateTabState(selectedTabId){
+	//un select the current patient tab if we have any
+	if(currSelectedTab)
+		currSelectedTab.className = "mergePatientsTab";
+	
+	var selectedTab = document.getElementById(selectedTabId);
+	if(selectedTab){
+		selectedTab.className = "mergePatientsSelectedTab";
+		currSelectedTab = selectedTab;
+	}
+}
+
+function generateMergeList(){
+	var conf = confirm('Are you sure you want to merge these patients?');
+	if(conf){
+		var preferred = document.getElementById('pref');
+		var nonPreferred = document.getElementById('nonPref');
+		if(dupSize>2){
+			nonPreferred.value = "";
+			var patients = document.getElementsByName('preferred2');
+			for(var i=0;i<patients.length;i++){
+				if(patients[i].checked == false){
+					nonPreferred.value = nonPreferred.value+patients[i].value+",";
+				}else preferred.value = patients[i].value;
+			}
+		}else{
+			var preferred = document.getElementById('pref');
+			var nonPreferred = document.getElementById('nonPref');
+			if(document.getElementById("<c:out value="${patient1.patientId}" />preferred").checked){
+				preferred.value = document.getElementById("<c:out value="${patient1.patientId}" />preferred").value;
+				nonPreferred.value = document.getElementById("<c:out value="${patient2.patientId}" />preferred").value;
+			}else if(document.getElementById("<c:out value="${patient2.patientId}" />preferred").checked){
+				preferred.value = document.getElementById("<c:out value="${patient2.patientId}" />preferred").value;
+				nonPreferred.value = document.getElementById("<c:out value="${patient1.patientId}" />preferred").value;
+			}else{
+				return false;
+			}
+		}
+		
+		<c:if test="${modalMode}">
+		var patientsFound = $j("#patientsFound table", parent.document);
+		if (patientsFound != null) {
+			$j("tr", patientsFound).each(function(i, tr) {
+				var patientId = $j("input[name='patientId']", tr);
+				var mergeList = nonPreferred.value.split(",");
+				if ($j.inArray(patientId.val(), mergeList) > -1) {
+					$j(patientId).attr("disabled", true);
+					$j("td", tr).css("text-decoration", "line-through");
+				}
+			});
+		}
+		</c:if>
+		
+		return true;
+
+	} else return false;
+}
+
+var patientList = [];
+<c:forEach items="${patientList}" var="pat" varStatus="status">
+patientList[${status.index}] = ${pat.patientId};
+</c:forEach>
+function toggleUnvoidedOrderErrorMessage(prefPatientId){
+    $j('#patientWithUnvoidedOrdersError').hide();
+    $j('#mergeButton').removeAttr('disabled');
+    if(!prefPatientId && patientList.length > 0){
+        prefPatientId = patientList[0];
+    }
+
+    if(prefPatientId){
+        for(var i = 0; i < patientList.length; i++){
+            if(patientList[i] != prefPatientId){
+                if(patientIdsWithUnvoidedOrders.indexOf(patientList[i]) > -1){
+                    $j('#patientWithUnvoidedOrdersError').show();
+                    $j('#mergeButton').attr('disabled', 'disabled');
+                    break;
+                }
+            }
+        }
+    }
+}
+
+</script>
+
+<style>
+	#patientDivider {
+		border-left: 1px solid black;
+		border-right: 1px solid black;
+	}
+	.notPreferred {
+		color: gray;
+	}
+	.preferred {
+		background-color: lightgreen;
+	}
+</style>
+
+<spring:hasBindErrors name="patient">
+    <openmrs_tag:errorNotify errors="${errors}" />
+</spring:hasBindErrors>
+
+<h2><openmrs:message code="Patient.merge.title"/></h2>
+
+<openmrs:message htmlEscape="false" code="Patient.merge.warning" />
+
+<openmrs:message code="Patient.merge.warning" />
+<br/><br/>
+<span id="patientWithUnvoidedOrdersError" class="error" style="display: none">
+    <openmrs:message code="Patient.merge.patient.NoUnvoidedOrders" />
+</span>
+<div id="selectionList" style="display:none">
+<b class="boxHeader"><openmrs:message code="Select a Preferred Patient" /></b>
+<div class="box" style="max-height:160px; overflow:auto">
+<table class="box" cellspacing="2" cellpadding="2">
+<tr><th></th><th><openmrs:message code="Patient.id"/></th><th><openmrs:message code="Patient.identifiers"/></th><th><openmrs:message code="PersonName.givenName"/></th><th><openmrs:message code="PersonName.middleName"/></th><th><openmrs:message code="PersonName.familyName"/></th><th><openmrs:message code="Person.age"/></th><th><openmrs:message code="Person.gender"/></th><th><openmrs:message code="Person.birthdate"/></th></tr>
+<c:forEach items="${patientList}" var="patient" varStatus="status">
+<tr id="${status.index}tr" class="<c:choose>
+				<c:when test="${status.index % 2 == 0}">evenRow</c:when>
+				<c:otherwise>oddRow</c:otherwise>
+			</c:choose>"><td><input type="radio" id="${status.index}" name="preferred2" value="<c:out value="${patient.patientId}" />" onclick="display(this, true, ${patient.patientId})" <c:if test="${patient.voided==true}">disabled</c:if>/></td><td>${patient.patientId}</td><td><c:forEach items="${patient.identifiers}" var="identifier" varStatus="entries">
+							<c:if test="${entries.index==0}">${identifier}</c:if>
+						</c:forEach> </td><c:forEach items="${patient.names}" var="name" varStatus="entries">
+						<c:if test="${entries.index==0}">
+			<td><c:out value="${name.givenName}" /></td><td><c:out value="${name.middleName}" /></td><td><c:out value="${name.familyName}" /></td></c:if></c:forEach>
+					<td>${patient.age}</td><td>
+			<c:choose>
+				<c:when test="${patient.gender == 'M'}">
+					<img src="${pageContext.request.contextPath}/images/male.gif" />
+				</c:when>
+				<c:when test="${patient.gender == 'F'}">
+					<img src="${pageContext.request.contextPath}/images/female.gif" />
+				</c:when>
+				<c:otherwise>${patient.gender}</c:otherwise>
+			</c:choose>
+		</td><td><openmrs:formatDate date="${patient.birthdate}" type="short" /></td></tr>
+</c:forEach>
+</table>
+<input type="hidden" id="PatientNames"/>
+<input type="hidden" id="PatientIdentifiers"/>
+<input type="hidden" id="PatientAddress"/>
+<input type="hidden" id="PatientInfos"/>
+<input type="hidden" id="Encounters"/>
+</div>
+</div>
+<br/><br/>
+<form method="post">
+	<table width="100%" id="patientTable" cellpadding="1" cellspacing="0">
+		<colgroup>
+			<col width="46%" id="left" class="preferred">
+			<col width="22">
+			<col id="right"<c:if test="${patient2.patientId != null}">class="notPreferred"</c:if>>
+		</colgroup>
+		<tr>
+			<td width="46%"></td>
+			<td align="center" valign="middle" rowspan="9" id="patientDivider">
+				<img src="${pageContext.request.contextPath}/images/leftArrow.gif"/>
+			</td>
+			<td></td>
+		</tr>
+		<c:if test="${patient2.patientId != null}">
+			<tr>
+				<td valign="top">
+					<h4 id="p1">
+						<input type="radio" name="preferred1" id="<c:out value="${patient1.patientId}" />preferred" value="<c:out value="${patient1.patientId}" />" onclick="if (this.checked) changePrimary('left',${patient1.patientId})" <c:if test="${!patient1.voided}">checked</c:if><c:if test="${patient1.voided}">disabled</c:if> />
+						<label for="<c:out value="${patient1.patientId}" />preferred"><openmrs:message code="Patient.merge.preferred" /></label>
+						<c:if test="${patient1.voided}">
+						<div class="retiredMessage">
+							<div><openmrs:message code="Patient.voided"/></div>
+						</div>
+					</c:if>
+					</h4>
+					<h4 id="np1">
+						<center><b><openmrs:message code="Patient.merge.preferred"/></b></center>
+						<div class="retiredMessage" id="voidCheck1" style="display:none">
+							<div><openmrs:message code="Patient.voided"/></div>
+						</div>
+					</h4>
+				</td>
+				<td valign="top">
+					<h4 id="p2">
+						<input type="radio" name="preferred1" id="<c:out value="${patient2.patientId}" />preferred" value="<c:out value="${patient2.patientId}" />" onclick="if (this.checked) changePrimary('right', ${patient2.patientId})" <c:if test="${patient2.voided}">disabled</c:if>/>
+						<label for="<c:out value="${patient2.patientId}" />preferred"><openmrs:message code="Patient.merge.preferred" /></label>
+						<c:if test="${patient2.voided}">
+							<div class="retiredMessage">
+								<div><openmrs:message code="Patient.voided"/></div>
+							</div>
+						</c:if>
+					</h4>
+					<h4 id="np2">
+						<center><b><openmrs:message code="Patient.merge.notPreferred"/></b></center>
+						<div class="retiredMessage" id="voidCheck2" style="display:none">
+							<div><openmrs:message code="Patient.voided"/></div>
+						</div>
+					</h4>
+				</td>
+			</tr>
+		</c:if>
+		<tr id="tabsRow">
+			<td></td>
+			<td class="mergePatientsTabsColumn">
+				<table cellpadding="0" cellspacing="0" width="100%">
+					<tr id="tabsRowRight"><td class="mergePatientsTabSpaces" width="10px">&nbsp;</td><td id="lastTab" class="mergePatientsTabSpaces"></td>
+				</tr></table>
+			</td>
+		</tr>
+		<tr>
+			<td valign="top">
+				<h4><openmrs:message code="Patient.names"/></h4>
+				<ol id="name1">
+					<c:forEach items="${patient1.names}" var="name">
+							<li><c:out value="${name.givenName}" /> <c:out value="${name.middleName}" /> <c:out value="${name.familyName}" /></li>
+						</c:forEach>
+				</ol>
+			</td>
+			<c:if test="${patient2.patientId == null}">
+				<td rowspan="6" valign="top">
+					<h4><openmrs:message code="Patient.select"/></h4>
+					<div dojoType="PatientSearch" widgetId="pSearch"></div>
+				</td>
+			</c:if>
+			<c:if test="${patient2.patientId != null}">
+				<td valign="top">
+					<h4><openmrs:message code="Patient.names"/></h4>
+					<ol id="name2">
+						<c:forEach items="${patient2.names}" var="name">
+                            <li><c:out value="${name.givenName}" /> <c:out value="${name.middleName}" /> <c:out value="${name.familyName}" /></li>
+						</c:forEach>
+					</ol>
+				</td>
+			</c:if>
+		</tr>
+		<tr>
+			<td valign="top">
+				<h4><openmrs:message code="Patient.identifiers"/></h4>
+				<ol id="identifier1">
+					<c:forEach items="${patient1.identifiers}" var="identifier">
+						<li><c:out value="${identifier.identifier}" /> <c:out value="${identifier.identifierType.name}" />
+					</c:forEach>
+				</ol>
+			</td>
+			<c:if test="${patient2.patientId != null}">
+				<td valign="top">
+					<h4><openmrs:message code="Patient.identifiers"/></h4>
+					<ol id="identifier2">
+						<c:forEach items="${patient2.identifiers}" var="identifier">
+							<li><c:out value="${identifier.identifier}" /> <c:out value="${identifier.identifierType.name}" />
+						</c:forEach>
+					</ol>
+				</td>
+			</c:if>
+		</tr>
+		<tr>
+			<td valign="top">
+				<h4><openmrs:message code="Patient.addresses"/></h4>
+				<ol id="address1">
+					<c:forEach items="${patient1.addresses}" var="address">
+						<li>${address.address1} ${address.address2} ${address.cityVillage}
+					</c:forEach>
+				</ol>
+			</td>
+			<c:if test="${patient2.patientId != null}">
+				<td valign="top">
+					<h4><openmrs:message code="Patient.addresses"/></h4>
+					<ol id="address2">
+						<c:forEach items="${patient2.addresses}" var="address">
+							<li>${address.address1} ${address.address2} ${address.cityVillage}
+						</c:forEach>
+					</ol>
+				</td>
+			</c:if>
+		</tr>
+		<tr>
+			<td valign="top">
+				<h4><openmrs:message code="Patient.information"/></h4>
+				<c:set var="patient" value="${patient1}" />
+
+
+	<table>
+		<tr>
+			<th align="left"><openmrs:message code="general.id"/></th>
+			<td id="info10"><c:out value="${patient.patientId}" /></td>
+		</tr>
+		<tr>
+			<th align="left"><openmrs:message code="Person.gender"/></th>
+			<td id="info11">
+				<c:choose>
+					<c:when test="${patient.gender == 'M'}">
+						<img src="${pageContext.request.contextPath}/images/male.gif" />
+					</c:when>
+					<c:when test="${patient.gender == 'F'}">
+						<img src="${pageContext.request.contextPath}/images/female.gif" />
+					</c:when>
+					<c:otherwise>${patient.gender}</c:otherwise>
+				</c:choose>
+			</td>
+		</tr>
+		<tr>
+			<th align="left"><openmrs:message code="Person.birthdate"/></th>
+			<td id="info12"><openmrs:formatDate date="${patient.birthdate}" type="short" /></td>
+		</tr>
+		
+		<tr>
+			<th align="left"><openmrs:message code="Person.deathDate"/></th>
+			<td id="info13"><openmrs:formatDate date="${patient.deathDate}" type="short" /></td>
+		</tr>
+		<tr>
+			<th align="left"><openmrs:message code="general.createdBy" /></th>
+			<td id="info14">
+				<c:out value="${patient.creator.personName}" /> -
+				<openmrs:formatDate date="${patient.dateCreated}" type="long" />
+			</td>
+		</tr>
+		<tr>
+			<th align="left"><openmrs:message code="general.changedBy" /></th>
+			<td id="info15">
+				<c:out value="${patient.changedBy.personName}" /> -
+				<openmrs:formatDate date="${patient.dateChanged}" type="long" />
+			</td>
+		</tr>
+		<tr>
+			<th align="left"><openmrs:message code="general.voided"/></th>
+			<td id="info16">
+				<c:choose>
+					<c:when test="${patient.voided}">
+						<openmrs:message code="general.yes"/>
+					</c:when>
+					<c:otherwise>
+						<openmrs:message code="general.no"/>
+					</c:otherwise>
+				</c:choose>
+			</td>
+		</tr>
+	</table>
+
+			</td>
+			<c:if test="${patient2.patientId != null}">
+				<td valign="top">
+					<h4><openmrs:message code="Patient.information"/></h4>
+					<c:set var="patient" value="${patient2}" />
+
+	<table>
+		<tr>
+			<th align="left"><openmrs:message code="general.id"/></th>
+			<td id="info20"><c:out value="${patient.patientId}" /></td>
+		</tr>
+		<tr>
+			<th align="left"><openmrs:message code="Person.gender"/></th>
+			<td id="info21">
+				<c:choose>
+					<c:when test="${patient.gender == 'M'}">
+						<img src="${pageContext.request.contextPath}/images/male.gif" />
+					</c:when>
+					<c:when test="${patient.gender == 'F'}">
+						<img src="${pageContext.request.contextPath}/images/female.gif" />
+					</c:when>
+					<c:otherwise>${patient.gender}</c:otherwise>
+				</c:choose>
+			</td>
+		</tr>
+		<tr>
+			<th align="left"><openmrs:message code="Person.birthdate"/></th>
+			<td id="info22"><openmrs:formatDate date="${patient.birthdate}" type="short" /></td>
+		</tr>
+		
+		<tr>
+			<th align="left"><openmrs:message code="Person.deathDate"/></th>
+			<td id="info23"><openmrs:formatDate date="${patient.deathDate}" type="short" /></td>
+		</tr>
+		<tr>
+			<th align="left"><openmrs:message code="general.createdBy" /></th>
+			<td id="info24">
+				<c:out value="${patient.creator.personName}" /> -
+				<openmrs:formatDate date="${patient.dateCreated}" type="long" />
+			</td>
+		</tr>
+		<tr>
+			<th align="left"><openmrs:message code="general.changedBy" /></th>
+			<td id="info25">
+				<c:out value="${patient.changedBy.personName}" /> -
+				<openmrs:formatDate date="${patient.dateChanged}" type="long" />
+			</td>
+		</tr>
+		<tr>
+			<th align="left"><openmrs:message code="general.voided"/></th>
+			<td id="info26">
+				<c:choose>
+					<c:when test="${patient.voided}">
+						<openmrs:message code="general.yes"/>
+					</c:when>
+					<c:otherwise>
+						<openmrs:message code="general.no"/>
+					</c:otherwise>
+				</c:choose>
+			</td>
+		</tr>
+	</table>
+
+				</td>
+			</c:if>
+		</tr>
+		<tr>
+			<td valign="top">
+				<h4><openmrs:message code="Patient.encounters"/></h4>
+				<ol id="encounter1">
+					<c:forEach items="${patient1Encounters}" var="encounter">
+						<li>
+							${encounter.encounterType.name}
+							${encounter.location.name}
+							<openmrs:formatDate date="${encounter.encounterDatetime}" type="short" />
+							<a href="${pageContext.request.contextPath}/admin/encounters/encounter.form?encounterId=${encounter.encounterId}">
+								<openmrs:message code="general.view"/>
+							</a>
+					</c:forEach>
+				</ol>
+			</td>
+			<c:if test="${patient2.patientId != null}">
+				<td valign="top">
+					<h4><openmrs:message code="Patient.encounters"/></h4>
+					<ol id="encounter2">
+						<c:forEach items="${patient2Encounters}" var="encounter">
+							<li>
+								${encounter.encounterType.name}
+								${encounter.location.name}
+								<openmrs:formatDate date="${encounter.encounterDatetime}" type="short" />
+								<a href="${pageContext.request.contextPath}/admin/encounters/encounter.form?encounterId=${encounter.encounterId}">
+									<openmrs:message code="general.view"/>
+								</a>
+						</c:forEach>
+					</ol>
+				</td>
+			</c:if>
+		</tr>
+		<tr>
+			<td>
+				<a href="patient.form?patientId=<c:out value="${patient1.patientId}" />" id="edit1"><openmrs:message code="Patient.edit"/></a>
+			</td>
+			<c:if test="${patient2.patientId != null}">
+				<td>
+					<a href="patient.form?patientId=<c:out value="${patient2.patientId}" />" id="edit2"><openmrs:message code="Patient.edit"/></a>
+				</td>
+			</c:if>
+			</tr>
+	</table>
+	
+	<c:if test="${patient2.patientId != null}">
+		<br />
+		<input id="mergeButton" type="submit" name="action" value='<openmrs:message code="Patient.merge"/>' onclick="return generateMergeList();" >
+		<input type="hidden" id="pref" name="preferred" value=""/>
+		<input type="hidden" id="nonPref" name="nonPreferred" value=""/>
+		<input type="hidden" name="modalMode" value='${modalMode}' />
+		<input type="hidden" name="redirectURL" value='<request:header name="referer" />' />
+	</c:if>
+</form>
+
+<br/>
+
+</c:if>
+
+<c:choose>
+<c:when test="${modalMode}">
+<%@ include file="/WEB-INF/template/footerMinimal.jsp" %>
+</c:when>
+<c:otherwise>
+<%@ include file="/WEB-INF/template/footer.jsp" %>
+</c:otherwise>
+</c:choose>